"""
@author: Tassos Natsakis
"""

import numpy as np
from roboticstoolbox import DHRobot, RevoluteMDH
from spatialmath import SE3


class AL5D(DHRobot):
    """
    Class that models a Lynxmotion AL5D manipulator

    :param symbolic: use symbolic constants
    :type symbolic: bool

    ``AL5D()`` is an object which models a Lynxmotion AL5D robot and
    describes its kinematic and dynamic characteristics using modified DH
    conventions.

    .. runblock:: pycon

        >>> import roboticstoolbox as rtb
        >>> robot = rtb.models.DH.AL5D()
        >>> print(robot)

    Defined joint configurations are:

    - qz, zero joint angle configuration

    .. note::
        - SI units are used.

    :References:

        - 'Reference of the robot <http://www.lynxmotion.com/c-130-al5d.aspx>'_

    .. codeauthor:: Tassos Natsakis
    """  # noqa

    def __init__(self, symbolic=False):

        if symbolic:
            import spatialmath.base.symbolic as sym

            zero = sym.zero()
            pi = sym.pi()
        else:
            from math import pi

            zero = 0.0

        # robot length values (metres)
        a = [0, 0.002, 0.14679, 0.17751]
        d = [-0.06858, 0, 0, 0]

        alpha = [pi, pi / 2, pi, pi]
        offset = [pi / 2, pi, -0.0427, -0.0427 - pi / 2]

        # mass data as measured
        mass = [0.187, 0.044, 0.207, 0.081]

        # center of mass as calculated through CAD model
        center_of_mass = [
            [0.01724, -0.00389, 0.00468],
            [0.07084, 0.00000, 0.00190],
            [0.05615, -0.00251, -0.00080],
            [0.04318, 0.00735, -0.00523],
        ]

        # moments of inertia are practically zero
        moments_of_inertia = [
            [0, 0, 0, 0, 0, 0],
            [0, 0, 0, 0, 0, 0],
            [0, 0, 0, 0, 0, 0],
            [0, 0, 0, 0, 0, 0],
        ]

        joint_limits = [
<<<<<<< HEAD
                [-pi/2, pi/2],
                [-pi/2, pi/2],
                [-pi/2, pi/2],
                [-pi/2, pi/2],
            ]
=======
            [-pi / 2, pi / 2],
            [-pi / 2, pi / 2],
            [-pi / 2, pi / 2],
            [-pi / 2, pi / 2],
        ]
>>>>>>> 2ce1ce90

        links = []

        for j in range(3):
            link = RevoluteMDH(
                d=d[j],
                a=a[j],
                alpha=alpha[j],
                offset=offset[j],
                r=center_of_mass[j],
                I=moments_of_inertia[j],
                G=1,
                B=0,
                Tc=[0, 0],
                qlim=joint_limits[j],
            )
            links.append(link)

        tool = SE3(0.07719, 0, 0)

        super().__init__(
            links,
            name="AL5D",
            manufacturer="Lynxmotion",
            keywords=("dynamics", "symbolic"),
            symbolic=symbolic,
            tool=tool,
        )

        # zero angles
        self.addconfiguration("home", np.array([pi / 2, pi / 2, pi / 2, pi / 2]))


if __name__ == "__main__":  # pragma nocover

    al5d = AL5D(symbolic=False)
    print(al5d)
    # print(al5d.dyntable())<|MERGE_RESOLUTION|>--- conflicted
+++ resolved
@@ -77,19 +77,11 @@
         ]
 
         joint_limits = [
-<<<<<<< HEAD
-                [-pi/2, pi/2],
-                [-pi/2, pi/2],
-                [-pi/2, pi/2],
-                [-pi/2, pi/2],
-            ]
-=======
             [-pi / 2, pi / 2],
             [-pi / 2, pi / 2],
             [-pi / 2, pi / 2],
             [-pi / 2, pi / 2],
         ]
->>>>>>> 2ce1ce90
 
         links = []
 

--- conflicted
+++ resolved
@@ -38,11 +38,7 @@
     simplify,
 )
 from roboticstoolbox import rtb_get_param
-<<<<<<< HEAD
-from roboticstoolbox.robot.IK import IK_LM, IK_NR
-=======
 from roboticstoolbox.robot.IK import IK_GN, IK_LM, IK_NR, IK_QP
->>>>>>> caacfaef
 
 from collections import UserList
 from spatialmath.base import issymbol, getmatrix
@@ -76,12 +72,6 @@
     c_property = cached_property
 else:  # pragma: nocover
     c_property = property
-
-
-# class AbstractETS(ABC):
-#     @abstractmethod
-#     def jacobm(self) -> ndarray:
-#         pass
 
 
 class BaseETS(UserList):
@@ -2241,12 +2231,6 @@
         ilimit: int = 30,
         slimit: int = 100,
         tol: float = 1e-6,
-<<<<<<< HEAD
-        joint_limits: bool = False,
-        mask: Union[ArrayLike, None] = None,
-        seed: Union[int, None] = None,
-    ):
-=======
         mask: Union[ArrayLike, None] = None,
         joint_limits: bool = True,
         seed: Union[int, None] = None,
@@ -2415,7 +2399,6 @@
 
         """
 
->>>>>>> caacfaef
         solver = IK_LM(
             ilimit=ilimit,
             slimit=slimit,
@@ -2423,8 +2406,6 @@
             joint_limits=joint_limits,
             mask=mask,
             seed=seed,
-<<<<<<< HEAD
-=======
             k=k,
             method=method,
             kq=kq,
@@ -2922,7 +2903,6 @@
             ps=ps,
             pi=pi,
             **kwargs,
->>>>>>> caacfaef
         )
 
         if isinstance(Tep, SE3):

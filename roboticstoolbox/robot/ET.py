#!/usr/bin/env python3

"""
@author: Jesse Haviland
"""

from numpy import array, ndarray, deg2rad, eye, pi
from numpy.linalg import inv as npinv
import roboticstoolbox as rtb
from spatialmath.base import (
    trotx,
    troty,
    trotz,
    issymbol,
    tr2rpy,
    trot2,
    transl2,
    tr2xyt,
)
from copy import deepcopy
from roboticstoolbox.fknm import ET_T, ET_init, ET_update
from spatialmath.base import getvector
from spatialmath import SE3, SE2
from typing import Optional, Callable, Union, TYPE_CHECKING
<<<<<<< HEAD

ArrayLike = Union[list, ndarray, tuple, set]

if TYPE_CHECKING:
    import sympy

    Sym = sympy.core.symbol.Symbol
else:
=======
from roboticstoolbox.tools.types import ArrayLike

if TYPE_CHECKING:  # pragma: nocover
    import sympy

    Sym = sympy.core.symbol.Symbol
else:  # pragma: nocover
>>>>>>> caacfaef
    Sym = None


class BaseET:
    def __init__(
        self,
        axis: str,
        eta: Union[float, Sym, None] = None,
        axis_func: Optional[Callable[[Union[float, Sym]], ndarray]] = None,
        T: Optional[ndarray] = None,
        jindex: Optional[int] = None,
        unit: str = "rad",
        flip: bool = False,
        qlim: Optional[ArrayLike] = None,
    ):
        self._axis = axis

        if eta is None:
            self._eta = None
        else:
            if axis[0] == "R" and unit.lower().startswith("deg"):
                if not issymbol(eta):
                    self.eta = deg2rad(float(eta))
            else:
                self.eta = eta

        self._axis_func = axis_func
        self._flip = flip
        self._jindex = jindex

        if qlim is not None:
            self._qlim = array(getvector(qlim, 2, out="array"))
        else:
            self._qlim = None

        if self.eta is None:
            if T is None:
                self._joint = True
                self._T = eye(4).copy(order="F")
                if axis_func is None:
                    raise TypeError("For a variable joint, axis_func must be specified")
            else:
                self._joint = False
                self._T = T.copy(order="F")
        else:
            self._joint = False
            if axis_func is not None:
                self._T = axis_func(self.eta).copy(order="F")
            else:
                raise TypeError(
                    "For a static joint either both `eta` and `axis_func` "
                    "must be specified otherwise `T` must be supplied"
                )

        # Initialise the C object which holds ET data
        # This returns a reference to said C data
        self.__fknm = self.__init_c()

    def __init_c(self):
        """
        Super Private method which initialises a C object to hold ET Data
        """
        if self.jindex is None:
            jindex = 0
        else:
            jindex = self.jindex

        if self.qlim is None:
            qlim = array([0, 0])
        else:
            qlim = self.qlim

        return ET_init(
            self.isjoint,
            self.isflip,
            jindex,
            self.__axis_to_number(self.axis),
            self._T,
            qlim,
        )

    def __update_c(self):
        """
        Super Private method which updates the C object which holds ET Data
        """
        if self.jindex is None:
            jindex = 0
        else:
            jindex = self.jindex

        if self.qlim is None:
            qlim = array([0, 0])
        else:
            qlim = self.qlim

        ET_update(
            self.fknm,
            self.isjoint,
            self.isflip,
            jindex,
            self.__axis_to_number(self.axis),
            self._T,
            qlim,
        )

    def __str__(self):

        eta_str = ""

        if self.isjoint:
            if self.jindex is None:
                eta_str = "q"
            else:
                eta_str = f"q{self.jindex}"
        elif issymbol(self.eta):
            # Check if symbolic
            eta_str = f"{self.eta}"
        elif self.isrotation and self.eta is not None:
            eta_str = f"{self.eta * (180.0/pi):.4g}°"
        elif not self.iselementary:
            if isinstance(self, ET):
                T = self.A()
                rpy = tr2rpy(T) * 180.0 / pi
                if T[:3, -1].any() and rpy.any():
                    eta_str = f"{T[0, -1]:.4g}, {T[1, -1]:.4g}, {T[2, -1]:.4g}; {rpy[0]:.4g}°, {rpy[1]:.4g}°, {rpy[2]:.4g}°"
                elif T[:3, -1].any():
                    eta_str = f"{T[0, -1]:.4g}, {T[1, -1]:.4g}, {T[2, -1]:.4g}"
                elif rpy.any():
                    eta_str = f"{rpy[0]:.4g}°, {rpy[1]:.4g}°, {rpy[2]:.4g}°"
                else:
                    eta_str = ""  # pragma: nocover
            elif isinstance(self, ET2):
                T = self.A()
                xyt = tr2xyt(T)
                xyt[2] *= 180 / pi
                eta_str = f"{xyt[0]:.4g}, {xyt[1]:.4g}; {xyt[2]:.4g}°"

        else:
            eta_str = f"{self.eta:.4g}"

        return f"{self.axis}({eta_str})"

    def __repr__(self):

        s_eta = "" if self.eta is None else f"eta={self.eta}"
        s_T = (
            f"T={repr(self._T)}"
            if (self.eta is None and self.axis_func is None)
            else ""
        )
        s_flip = "" if not self.isflip else f"flip={self.isflip}"
        s_qlim = "" if self.qlim is None else f"qlim={repr(self.qlim)}"
        s_jindex = "" if self.jindex is None else f"jindex={self.jindex}"

        kwargs = [s_eta, s_T, s_jindex, s_flip, s_qlim]
        s_kwargs = ", ".join(filter(None, kwargs))

        start = "ET" if isinstance(self, ET) else "ET2"

        return f"{start}.{self.axis}({s_kwargs})"

    def _repr_pretty_(self, p, cycle):
        """
        Pretty string for IPython

        :param p: pretty printer handle (ignored)
        :param cycle: pretty printer flag (ignored)

        Print stringified version when variable is displayed in IPython, ie. on
        a line by itself.

        Example::

            [In [1]: e
            Out [1]: tx(1)
        """
        p.text(str(self))  # pragma: nocover

    def __deepcopy__(self, memo):
        cls = self.__class__
        result = cls.__new__(cls)
        memo[id(self)] = result

        for k, v in self.__dict__.items():
            if k != "_BaseET__fknm":
                setattr(result, k, deepcopy(v, memo))

        result.__fknm = result.__init_c()
        return result

    def __eq__(self, other):
        return repr(self) == repr(other)

    def __axis_to_number(self, axis: str) -> int:
        """
        Private convenience function which converts the axis string to an
        integer for faster processing in the C extensions
        """
        if isinstance(self, ET2):
            return 0

        if axis[0] == "R":
            if axis[1] == "x":
                return 0
            elif axis[1] == "y":
                return 1
            elif axis[1] == "z":
                return 2
        elif axis[0] == "t":
            if axis[1] == "x":
                return 3
            elif axis[1] == "y":
                return 4
            elif axis[1] == "z":
                return 5
        return 0

    @property
    def fknm(self):
        return self.__fknm

    @property
    def eta(self) -> Union[float, Sym, None]:
        """
        Get the transform constant

        :return: The constant η if set

        Example:

        .. runblock:: pycon

            >>> from roboticstoolbox import ET
            >>> e = ET.tx(1)
            >>> e.eta
            >>> e = ET.Rx(90, 'deg')
            >>> e.eta
            >>> e = ET.ty()
            >>> e.eta

        .. note:: If the value was given in degrees it will be converted and
            stored internally in radians
        """
        return self._eta

    @eta.setter
    def eta(self, value: Union[float, Sym]) -> None:
        """
        Set the transform constant

        :param value: The transform constant η

        .. note:: No unit conversions are applied, it is assumed to be in
            radians.
        """
        self._eta = value if issymbol(value) else float(value)

    @property
    def axis_func(
        self,
    ) -> Union[Callable[[Union[float, Sym]], ndarray], None]:
        return self._axis_func

    @property
    def axis(self) -> str:
        """
        The transform type and axis

        :return: The transform type and axis

        Example:

        .. runblock:: pycon

            >>> from roboticstoolbox import ET
            >>> e = ET.tx(1)
            >>> e.axis
            >>> e = ET.Rx(90, 'deg')
            >>> e.axis

        """
        return self._axis

    @property
    def isjoint(self) -> bool:
        """
        Test if ET is a joint

        :return: True if a joint

        Example:

        .. runblock:: pycon

            >>> from roboticstoolbox import ET
            >>> e = ET.tx(1)
            >>> e.isjoint
            >>> e = ET.tx()
            >>> e.isjoint
        """
        return self._joint

    @property
    def isflip(self) -> bool:
        """
        Test if ET joint is flipped

        :return: True if joint is flipped

        A flipped joint uses the negative of the joint variable, ie. it rotates
        or moves in the opposite direction.

        Example:

        .. runblock:: pycon

            >>> from roboticstoolbox import ET
            >>> e = ET.tx()
            >>> e.T(1)
            >>> eflip = ET.tx(flip=True)
            >>> eflip.T(1)
        """
        return self._flip

    @property
    def isrotation(self) -> bool:
        """
        Test if ET is a rotation

        :return: True if a rotation

        Example:

        .. runblock:: pycon

            >>> from roboticstoolbox import ET
            >>> e = ET.tx(1)
            >>> e.isrotation
            >>> e = ET.rx()
            >>> e.isrotation
        """
        return self.axis[0] == "R"

    @property
    def istranslation(self) -> bool:
        """
        Test if ET is a translation

        :return: True if a translation

        Example:

        .. runblock:: pycon

            >>> from roboticstoolbox import ET
            >>> e = ET.tx(1)
            >>> e.istranslation
            >>> e = ET.rx()
            >>> e.istranslation
        """
        return self.axis[0] == "t"

    @property
    def qlim(self) -> Union[ndarray, None]:
        return self._qlim

    @qlim.setter
    def qlim(self, qlim_new: Union[ArrayLike, None]) -> None:
        if qlim_new is not None:
            qlim_new = array(getvector(qlim_new, 2, out="array"))
        self._qlim = qlim_new
        self.__update_c()

    @property
    def jindex(self) -> Union[int, None]:
        """
        Get ET joint index

        :return: The assigmed joint index

        Allows an ET to be associated with a numbered joint in a robot.

        Example:

        .. runblock:: pycon

            >>> from roboticstoolbox import ET
            >>> e = ET.tx()
            >>> print(e)
            >>> e = ET.tx(j=3)
            >>> print(e)
            >>> print(e.jindex)
        """
        return self._jindex

    @jindex.setter
    def jindex(self, j):
        if not isinstance(j, int) or j < 0:
            raise ValueError(f"jindex is {j}, must be an int >= 0")
        self._jindex = j
        self.__update_c()

    @property
    def iselementary(self) -> bool:
        """
        Test if ET is an elementary transform

        :return: True if an elementary transform

        .. note:: ET's may not actually be "elementary", it can be a complex
            mix of rotations and translations.

        :seealso: :func:`compile`
        """
        return self.axis[0] != "S"

    def inv(self):
        r"""
        Inverse of ET

        :return: Inverse of the ET

        The inverse of a given ET.

        Example:

        .. runblock:: pycon

            >>> from roboticstoolbox import ET
            >>> e = ET.Rz(2.5)
            >>> print(e)
            >>> print(e.inv())

        """  # noqa

        inv = deepcopy(self)

        if inv.isjoint:
            inv._flip ^= True
        elif not inv.iselementary:
            inv._T = npinv(inv._T).copy(order="F")
        elif inv._eta is not None:
            inv._T = npinv(inv._T).copy(order="F")
            inv._eta = -inv._eta

        inv.__update_c()

        return inv

    def A(self, q: Union[float, Sym] = 0.0) -> ndarray:
        """
        Evaluate an elementary transformation

        :param q: Is used if this ET is variable (a joint)

        :return: The SE(3) or SE(2) matrix value of the ET

        Example:

        .. runblock:: pycon

            >>> from roboticstoolbox import ET
            >>> e = ET.tx(1)
            >>> e.A()
            >>> e = ET.tx()
            >>> e.A(0.7)

        """
        try:
            # Try and use the C implementation, flip is handled in C
            return ET_T(self.__fknm, q)
        except TypeError:
            # We can't use the fast version, lets use Python instead
            if self.isjoint:
                if self.isflip:
                    q = -1.0 * q

                if self.axis_func is not None:
                    return self.axis_func(q)
                else:  # pragma: no cover
                    raise TypeError("axis_func not defined")
            else:  # pragma: no cover
                return self._T


class ET(BaseET):
    def __init__(self, **kwargs):
        super().__init__(**kwargs)

    def __mul__(self, other: "ET") -> "rtb.ETS":
        return rtb.ETS([self, other])

    def __add__(self, other: "ET") -> "rtb.ETS":
        return self.__mul__(other)

    @property
    def s(self) -> ndarray:  # pragma: nocover
        if self.axis[1] == "x":
            if self.axis[0] == "R":
                return array([0, 0, 0, 1, 0, 0])
            else:
                return array([1, 0, 0, 0, 0, 0])
        elif self.axis[1] == "y":
            if self.axis[0] == "R":
                return array([0, 0, 0, 0, 1, 0])
            else:
                return array([0, 1, 0, 0, 0, 0])
        else:
            if self.axis[0] == "R":
                return array([0, 0, 0, 0, 0, 1])
            else:
                return array([0, 0, 1, 0, 0, 0])

    @classmethod
    def Rx(
        cls, eta: Union[float, Sym, None] = None, unit: str = "rad", **kwargs
    ) -> "ET":
        """
        Pure rotation about the x-axis

        :param η: rotation about the x-axis
        :param unit: angular unit, "rad" [default] or "deg"
        :param j: Explicit joint number within the robot
        :param flip: Joint moves in opposite direction

        :return: An elementary transform

        - ``ET.Rx(η)`` is an elementary rotation about the x-axis by a
          constant angle η
        - ``ET.Rx()`` is an elementary rotation about the x-axis by a variable
          angle, i.e. a revolute robot joint. ``j`` or ``flip`` can be set in
          this case.

        :seealso: :func:`ET`, :func:`isrotation`
        :SymPy: supported
        """

        return cls(axis="Rx", eta=eta, axis_func=trotx, unit=unit, **kwargs)

    @classmethod
    def Ry(
        cls, eta: Union[float, Sym, None] = None, unit: str = "rad", **kwargs
    ) -> "ET":
        """
        Pure rotation about the y-axis

        :param η: rotation about the y-axis
        :param unit: angular unit, "rad" [default] or "deg"
        :param j: Explicit joint number within the robot
        :param flip: Joint moves in opposite direction

        :return: An elementary transform

        - ``ET.Ry(η)`` is an elementary rotation about the y-axis by a
          constant angle η
        - ``ET.Ry()`` is an elementary rotation about the y-axis by a variable
          angle, i.e. a revolute robot joint. ``j`` or ``flip`` can be set in
          this case.

        :seealso: :func:`ET`, :func:`isrotation`
        :SymPy: supported
        """
        return cls(axis="Ry", eta=eta, axis_func=troty, unit=unit, **kwargs)

    @classmethod
    def Rz(
        cls, eta: Union[float, Sym, None] = None, unit: str = "rad", **kwargs
    ) -> "ET":
        """
        Pure rotation about the z-axis

        :param η: rotation about the z-axis
        :param unit: angular unit, "rad" [default] or "deg"
        :param j: Explicit joint number within the robot
        :param flip: Joint moves in opposite direction

        :return: An elementary transform

        - ``ET.Rz(η)`` is an elementary rotation about the z-axis by a
          constant angle η
        - ``ET.Rz()`` is an elementary rotation about the z-axis by a variable
          angle, i.e. a revolute robot joint. ``j`` or ``flip`` can be set in
          this case.

        :seealso: :func:`ET`, :func:`isrotation`
        :SymPy: supported
        """
        return cls(axis="Rz", eta=eta, axis_func=trotz, unit=unit, **kwargs)

    @classmethod
    def tx(cls, eta: Union[float, Sym, None] = None, **kwargs) -> "ET":
        """
        Pure translation along the x-axis

        :param η: translation distance along the z-axis
        :param j: Explicit joint number within the robot
        :param flip: Joint moves in opposite direction

        :return: An elementary transform

        - ``ET.tx(η)`` is an elementary translation along the x-axis by a
          distance constant η
        - ``ET.tx()`` is an elementary translation along the x-axis by a
          variable distance, i.e. a prismatic robot joint. ``j`` or ``flip``
          can be set in this case.

        :seealso: :func:`ET`, :func:`istranslation`
        :SymPy: supported
        """

        # this method is 3x faster than using lambda x: transl(x, 0, 0)
        def axis_func(eta):
            # fmt: off
            return array([
                [1, 0, 0, eta],
                [0, 1, 0, 0],
                [0, 0, 1, 0],
                [0, 0, 0, 1]
            ])
            # fmt: on

        return cls(axis="tx", axis_func=axis_func, eta=eta, **kwargs)

    @classmethod
    def ty(cls, eta: Union[float, Sym, None] = None, **kwargs) -> "ET":
        """
        Pure translation along the y-axis

        :param η: translation distance along the y-axis
        :param j: Explicit joint number within the robot
        :param flip: Joint moves in opposite direction

        :return: An elementary transform

        - ``ET.ty(η)`` is an elementary translation along the y-axis by a
          distance constant η
        - ``ET.ty()`` is an elementary translation along the y-axis by a
          variable distance, i.e. a prismatic robot joint. ``j`` or ``flip``
          can be set in this case.

        :seealso: :func:`ET`, :func:`istranslation`
        :SymPy: supported
        """

        def axis_func(eta):
            # fmt: off
            return array([
                [1, 0, 0, 0],
                [0, 1, 0, eta],
                [0, 0, 1, 0],
                [0, 0, 0, 1]
            ])
            # fmt: on

        return cls(axis="ty", eta=eta, axis_func=axis_func, **kwargs)

    @classmethod
    def tz(cls, eta: Union[float, Sym, None] = None, **kwargs) -> "ET":
        """
        Pure translation along the z-axis

        :param η: translation distance along the z-axis
        :param j: Explicit joint number within the robot
        :param flip: Joint moves in opposite direction

        :return: An elementary transform

        - ``ET.tz(η)`` is an elementary translation along the z-axis by a
          distance constant η
        - ``ET.tz()`` is an elementary translation along the z-axis by a
          variable distance, i.e. a prismatic robot joint. ``j`` or ``flip``
          can be set in this case.

        :seealso: :func:`ET`, :func:`istranslation`
        :SymPy: supported
        """

        def axis_func(eta):
            # fmt: off
            return array([
                [1, 0, 0, 0],
                [0, 1, 0, 0],
                [0, 0, 1, eta],
                [0, 0, 0, 1]
            ])
            # fmt: on

        return cls(axis="tz", axis_func=axis_func, eta=eta, **kwargs)

    @classmethod
    def SE3(cls, T: Union[ndarray, SE3], **kwargs) -> "ET":
        """
        A static SE3

        :param T: The SE3 trnasformation matrix

        :return: An elementary transform

        - ``ET.T(η)`` is an elementary translation along the z-axis by a
          distance constant η
        - ``ET.tz()`` is an elementary translation along the z-axis by a
          variable distance, i.e. a prismatic robot joint. ``j`` or ``flip``
          can be set in this case.

        :seealso: :func:`ET`, :func:`istranslation`
        :SymPy: supported
        """

        trans = T.A if isinstance(T, SE3) else T

        return cls(axis="SE3", T=trans, **kwargs)


class ET2(BaseET):
    def __init__(self, **kwargs):
        super().__init__(**kwargs)

    def __mul__(self, other: "ET2") -> "rtb.ETS2":
        return rtb.ETS2([self, other])

    def __add__(self, other: "ET2") -> "rtb.ETS2":
        return self.__mul__(other)

    @property
    def s(self) -> ndarray:  # pragma: nocover
        if self.axis[0] == "R":
            return array([0, 0, 0, 1])
        if self.axis[1] == "x":
            return array([1, 0, 0, 0])
        elif self.axis[1] == "y":
            return array([0, 1, 0, 0])
        else:
            return array([0, 0, 1, 0])

    @classmethod
    def R(
        cls, eta: Union[float, Sym, None] = None, unit: str = "rad", **kwargs
    ) -> "ET2":
        """
        Pure rotation

        :param η: rotation angle
        :param unit: angular unit, "rad" [default] or "deg"
        :param j: Explicit joint number within the robot
        :param flip: Joint moves in opposite direction

        :return: An elementary transform

        - ``ET2.R(η)`` is an elementary rotation by a constant angle η
        - ``ET2.R()`` is an elementary rotation by a variable angle, i.e. a
          revolute robot joint. ``j`` or ``flip`` can be set in
          this case.

        .. note:: In the 2D case this is rotation around the normal to the
            xy-plane.

        :seealso: :func:`ET2`, :func:`isrotation`
        """
        return cls(
            axis="R", eta=eta, axis_func=lambda theta: trot2(theta), unit=unit, **kwargs
        )

    @classmethod
    def tx(
        cls, eta: Union[float, Sym, None] = None, unit: str = "rad", **kwargs
    ) -> "ET2":
        """
        Pure translation along the x-axis

        :param η: translation distance along the z-axis
        :param j: Explicit joint number within the robot
        :param flip: Joint moves in opposite direction

        :return: An elementary transform

        - ``ET2.tx(η)`` is an elementary translation along the x-axis by a
          distance constant η
        - ``ET2.tx()`` is an elementary translation along the x-axis by a
          variable distance, i.e. a prismatic robot joint. ``j`` or ``flip``
          can be set in this case.

        :seealso: :func:`ET2`, :func:`istranslation`
        """
        return cls(axis="tx", eta=eta, axis_func=lambda x: transl2(x, 0), **kwargs)

    @classmethod
    def ty(
        cls, eta: Union[float, Sym, None] = None, unit: str = "rad", **kwargs
    ) -> "ET2":
        """
        Pure translation along the y-axis

        :param η: translation distance along the y-axis
        :param j: Explicit joint number within the robot
        :param flip: Joint moves in opposite direction

        :return: An elementary transform

        - ``ET2.tx(η)`` is an elementary translation along the y-axis by a
          distance constant η
        - ``ET2.tx()`` is an elementary translation along the y-axis by a
          variable distance, i.e. a prismatic robot joint. ``j`` or ``flip``
          can be set in this case.

        :seealso: :func:`ET2`
        """
        return cls(axis="ty", eta=eta, axis_func=lambda y: transl2(0, y), **kwargs)

    @classmethod
    def SE2(cls, T: Union[ndarray, SE2], **kwargs) -> "ET2":
        """
        A static SE2

        :param T: The SE2 trnasformation matrix

        :return: An elementary transform

        - ``ET2.T(η)`` is an elementary translation along the z-axis by a
          distance constant η
        - ``ET2.tz()`` is an elementary translation along the z-axis by a
          variable distance, i.e. a prismatic robot joint. ``j`` or ``flip``
          can be set in this case.

        :seealso: :func:`ET2`, :func:`istranslation`
        :SymPy: supported
        """

        trans = T.A if isinstance(T, SE2) else T

        return cls(axis="SE2", T=trans, **kwargs)

    def A(self, q: Union[float, Sym] = 0.0) -> ndarray:
        """
        Evaluate an elementary transformation

        :param q: Is used if this ET2 is variable (a joint)

        :return: The SE(2) matrix value of the ET2

        Example:

        .. runblock:: pycon

            >>> from roboticstoolbox import ET2
            >>> e = ET2.tx(1)
            >>> e.A()
            >>> e = ET2.tx()
            >>> e.A(0.7)

        """
        if self.isjoint:
            if self.isflip:
                q = -1.0 * q

            if self.axis_func is not None:
                return self.axis_func(q)
            else:  # pragma: no cover
                raise TypeError("axis_func not defined")
        else:  # pragma: no cover
            return self._T<|MERGE_RESOLUTION|>--- conflicted
+++ resolved
@@ -22,16 +22,6 @@
 from spatialmath.base import getvector
 from spatialmath import SE3, SE2
 from typing import Optional, Callable, Union, TYPE_CHECKING
-<<<<<<< HEAD
-
-ArrayLike = Union[list, ndarray, tuple, set]
-
-if TYPE_CHECKING:
-    import sympy
-
-    Sym = sympy.core.symbol.Symbol
-else:
-=======
 from roboticstoolbox.tools.types import ArrayLike
 
 if TYPE_CHECKING:  # pragma: nocover
@@ -39,7 +29,6 @@
 
     Sym = sympy.core.symbol.Symbol
 else:  # pragma: nocover
->>>>>>> caacfaef
     Sym = None
 
 

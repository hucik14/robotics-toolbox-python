#!/usr/bin/env python3
"""
Created on Tue Apr 24 15:48:52 2020
@author: Jesse Haviland
"""

import roboticstoolbox as rtb


class ERobot:
    def __init__(self, *args, **kwargs):

        # warn("ERobot is deprecated, use iscollided instead", FutureWarning)

        return rtb.Robot(*args, **kwargs)


# =========================================================================== #


<<<<<<< HEAD
class ERobot(BaseERobot):
    def __init__(self, arg, urdf_string=None, urdf_filepath=None, **kwargs):

        if isinstance(arg, ERobot):
            # We're passed an ERobot, clone it
            # We need to preserve the parent link as we copy

            # Copy each link within the robot
            links = [deepcopy(link) for link in arg.links]
            gripper_links = []

            for gripper in arg.grippers:
                glinks = []
                for link in gripper.links:
                    glinks.append(deepcopy(link))

                gripper_links.append(glinks[0])
                links = links + glinks

            # print(links[9] is gripper_links[0])
            # print(gripper_links)

            # Sever parent connection, but save the string
            # The constructor will piece this together for us
            for link in links:
                link._children = []
                if link.parent is not None:
                    link._parent_name = link.parent.name
                    link._parent = None

            # gripper_parents = []

            # # Make a list of old gripper links
            # for gripper in arg.grippers:
            #     gripper_parents.append(gripper.links[0].name)

            # gripper_links = []

            # def dfs(node, node_copy):
            #     for child in node.children:
            #         child_copy = child.copy(node_copy)
            #         links.append(child_copy)

            #         # If this link was a gripper link, add to the list
            #         if child_copy.name in gripper_parents:
            #             gripper_links.append(child_copy)

            #         dfs(child, child_copy)

            # link0 = arg.links[0]
            # links.append(arg.links[0].copy())
            # dfs(link0, links[0])

            # print(gripper_links[0].jindex)

            super().__init__(links, gripper_links=gripper_links, **kwargs)

            for i, gripper in enumerate(self.grippers):
                gripper.tool = arg.grippers[i].tool.copy()

            # if arg.qdlim is not None:
            #     self.qdlim = arg.qdlim

            self._urdf_string = arg.urdf_string
            self._urdf_filepath = arg.urdf_filepath

        else:
            self._urdf_string = urdf_string
            self._urdf_filepath = urdf_filepath

            if isinstance(arg, DHRobot):
                # we're passed a DHRobot object
                # TODO handle dynamic parameters if given
                arg = arg.ets

            if isinstance(arg, ETS):
                # we're passed an ETS string
                links = []
                # chop it up into segments, a link frame after every joint
                parent = None
                for j, ets_j in enumerate(arg.split()):
                    elink = Link(ETS(ets_j), parent=parent, name=f"link{j:d}")
                    if (
                        elink.qlim is None
                        and elink.v is not None
                        and elink.v.qlim is not None
                    ):
                        elink.qlim = elink.v.qlim
                    parent = elink
                    links.append(elink)

            elif islistof(arg, Link):
                links = arg

            else:
                raise TypeError("constructor argument must be ETS or list of Link")

            super().__init__(links, **kwargs)

    @classmethod
    def URDF(cls, file_path, gripper=None):
        """
        Construct an ERobot object from URDF file
        :param file_path: [description]
        :type file_path: [type]
        :param gripper: index or name of the gripper link(s)
        :type gripper: int or str or list
        :return: [description]
        :rtype: [type]
        If ``gripper`` is specified, links from that link outward are removed
        from the rigid-body tree and folded into a ``Gripper`` object.
        """
        links, name, _, _ = ERobot.URDF_read(file_path)

        if gripper is not None:
            if isinstance(gripper, int):
                gripper = links[gripper]
            elif isinstance(gripper, str):
                for link in links:
                    if link.name == gripper:
                        gripper = link
                        break
                else:
                    raise ValueError(f"no link named {gripper}")
            else:
                raise TypeError("bad argument passed as gripper")

        links, name, urdf_string, urdf_filepath = ERobot.URDF_read(file_path)
        print(cls)
        return cls(
            links,
            name=name,
            gripper_links=gripper,
            urdf_string=urdf_string,
            urdf_filepath=urdf_filepath,
        )

    @property
    def urdf_string(self):
        return self._urdf_string

    @property
    def urdf_filepath(self):
        return self._urdf_filepath

    # --------------------------------------------------------------------- #

    def _to_dict(self, robot_alpha=1.0, collision_alpha=0.0):

        # self._set_link_fk(self.q)

        ob = []

        for link in self.links:

            if robot_alpha > 0:
                for gi in link.geometry:
                    gi.set_alpha(robot_alpha)
                    ob.append(gi.to_dict())
            if collision_alpha > 0:
                for gi in link.collision:
                    gi.set_alpha(collision_alpha)
                    ob.append(gi.to_dict())

        # Do the grippers now
        for gripper in self.grippers:
            for link in gripper.links:

                if robot_alpha > 0:
                    for gi in link.geometry:
                        gi.set_alpha(robot_alpha)
                        ob.append(gi.to_dict())
                if collision_alpha > 0:
                    for gi in link.collision:
                        gi.set_alpha(collision_alpha)
                        ob.append(gi.to_dict())

        # for o in ob:
        #     print(o)

        return ob

    def _fk_dict(self, robot_alpha=1.0, collision_alpha=0.0):
        ob = []

        # Do the robot
        for link in self.links:

            if robot_alpha > 0:
                for gi in link.geometry:
                    ob.append(gi.fk_dict())
            if collision_alpha > 0:
                for gi in link.collision:
                    ob.append(gi.fk_dict())

        # Do the grippers now
        for gripper in self.grippers:
            for link in gripper.links:
                if robot_alpha > 0:
                    for gi in link.geometry:
                        ob.append(gi.fk_dict())
                if collision_alpha > 0:
                    for gi in link.collision:
                        ob.append(gi.fk_dict())

        return ob

    # --------------------------------------------------------------------- #

    @staticmethod
    def URDF_read(file_path, tld=None, xacro_tld=None):
        """
        Read a URDF file as Links
        :param file_path: File path relative to the xacro folder
        :type file_path: str, in Posix file path fprmat
        :param tld: A custom top-level directory which holds the xacro data,
            defaults to None
        :type tld: str, optional
        :param xacro_tld: A custom top-level within the xacro data,
            defaults to None
        :type xacro_tld: str, optional
        :return: Links and robot name
        :rtype: tuple(Link list, str)
        File should be specified relative to ``RTBDATA/URDF/xacro``

        .. note:: If ``tld`` is not supplied, filepath pointing to xacro data should
            be directly under ``RTBDATA/URDF/xacro`` OR under ``./xacro`` relative
            to the model file calling this method. If ``tld`` is supplied, then
            ```file_path``` needs to be relative to ``tld``
        """

        # get the path to the class that defines the robot
        if tld is None:
            base_path = rtb_path_to_datafile("xacro")
        else:
            base_path = PurePosixPath(tld)
        # print("*** urdf_to_ets_args: ", classpath)
        # add on relative path to get to the URDF or xacro file
        # base_path = PurePath(classpath).parent.parent / 'URDF' / 'xacro'
        file_path = base_path / PurePosixPath(file_path)
        name, ext = splitext(file_path)

        if ext == ".xacro":
            # it's a xacro file, preprocess it
            if xacro_tld is not None:
                xacro_tld = base_path / PurePosixPath(xacro_tld)
            urdf_string = xacro.main(file_path, xacro_tld)
            try:
                urdf = URDF.loadstr(urdf_string, file_path, base_path)
            except BaseException as e:
                print("error parsing URDF file", file_path)
                raise e
        else:  # pragma nocover
            urdf_string = open(file_path).read()
            urdf = URDF.loadstr(urdf_string, file_path, base_path)

        return urdf.elinks, urdf.name, urdf_string, file_path

    # --------------------------------------------------------------------- #

    def get_path(self, end=None, start=None):
        """
        Find a path from start to end. The end must come after
        the start (ie end must be further away from the base link
        of the robot than start) in the kinematic chain and both links
        must be a part of the same branch within the robot structure. This
        method is a work in progress while an approach which generalises
        to all applications is designed.
        :param end: end-effector or gripper to compute forward kinematics to
        :type end: str or Link or Gripper, optional
        :param start: name or reference to a base link, defaults to None
        :type start: str or Link, optional
        :raises ValueError: link not known or ambiguous
        :return: the path from start to end
        :rtype: list of Link
        """
        path = []
        n = 0

        end, start, tool = self._get_limit_links(end=end, start=start)

        # This is way faster than doing if x in y method
        try:
            return self._path_cache[start.name][end.name]
        except KeyError:
            pass

        if start.name not in self._path_cache:
            self._path_cache[start.name] = {}
            # self._path_cache_fknm[start.name] = {}

        link = end

        path.append(link)
        if link.isjoint:
            n += 1

        while link != start:
            link = link.parent
            if link is None:
                raise ValueError(
                    f"cannot find path from {start.name} to" f" {end.name}"
                )
            path.append(link)
            if link.isjoint:
                n += 1

        path.reverse()
        # path_fknm = [x._fknm for x in path]

        if tool is None:
            tool = SE3()

        self._path_cache[start.name][end.name] = (path, n, tool)
        # self._path_cache_fknm[start.name][end.name] = (path_fknm, n, tool.A)

        return path, n, tool

    def fkine(
        self,
        q: ArrayLike,
        end: Union[str, Link, Gripper, None] = None,
        start: Union[str, Link, Gripper, None] = None,
        tool: Union[ndarray, SE3, None] = None,
        include_base: bool = True,
    ) -> SE3:
        """
        Forward kinematics

        :param q: Joint coordinates
        :type q: ArrayLike
        :param end: end-effector or gripper to compute forward kinematics to
        :param start: the link to compute forward kinematics from
        :param tool: tool transform, optional

        :return: The transformation matrix representing the pose of the
            end-effector

        - ``T = robot.fkine(q)`` evaluates forward kinematics for the robot at
          joint configuration ``q``.
        **Trajectory operation**:

        If ``q`` has multiple rows (mxn), it is considered a trajectory and the
        result is an ``SE3`` instance with ``m`` values.
        .. note::
            - For a robot with a single end-effector there is no need to
              specify ``end``
            - For a robot with multiple end-effectors, the ``end`` must
              be specified.
            - The robot's base tool transform, if set, is incorporated
              into the result.
            - A tool transform, if provided, is incorporated into the result.
            - Works from the end-effector link to the base

        :references:
            - Kinematic Derivatives using the Elementary Transform
              Sequence, J. Haviland and P. Corke
        """
        return SE3(
            self.ets(start, end).fkine(
                q, base=self._T, tool=tool, include_base=include_base
            ),
            check=False,
        )

    def jacob0(
        self,
        q: ArrayLike,
        end: Union[str, Link, Gripper, None] = None,
        start: Union[str, Link, Gripper, None] = None,
        tool: Union[ndarray, SE3, None] = None,
    ) -> ndarray:
        r"""
        Manipulator geometric Jacobian in the base frame

        :param q: Joint coordinate vector
        :type q: ArrayLike
        :param end: the particular link or gripper whose velocity the Jacobian
            describes, defaults to the end-effector if only one is present
        :param start: the link considered as the base frame, defaults to the robots's base frame
        :param tool: a static tool transformation matrix to apply to the
            end of end, defaults to None

        :return J: Manipulator Jacobian in the base frame

        - ``robot.jacobo(q)`` is the manipulator Jacobian matrix which maps
          joint  velocity to end-effector spatial velocity expressed in the
          end-effector frame.

        End-effector spatial velocity :math:`\nu = (v_x, v_y, v_z, \omega_x, \omega_y, \omega_z)^T`
        is related to joint velocity by :math:`{}^{E}\!\nu = \mathbf{J}_m(q) \dot{q}`.

        Example:
        .. runblock:: pycon
            >>> import roboticstoolbox as rtb
            >>> puma = rtb.models.ETS.Puma560()
            >>> puma.jacobe([0, 0, 0, 0, 0, 0])

        .. warning:: This is the geometric Jacobian as described in texts by
            Corke, Spong etal., Siciliano etal.  The end-effector velocity is
            described in terms of translational and angular velocity, not a
            velocity twist as per the text by Lynch & Park.

        .. warning:: ``start`` and ``end`` must be on the same branch,
            with ``start`` closest to the base.
        """  # noqa
        return self.ets(start, end).jacob0(q, tool=tool)

    def jacobe(
        self,
        q: ArrayLike,
        end: Union[str, Link, Gripper, None] = None,
        start: Union[str, Link, Gripper, None] = None,
        tool: Union[ndarray, SE3, None] = None,
    ) -> ndarray:
        r"""
        Manipulator geometric Jacobian in the end-effector frame

        :param q: Joint coordinate vector
        :type q: ArrayLike
        :param end: the particular link or Gripper whose velocity the Jacobian
            describes, defaults to the end-effector if only one is present
        :param start: the link considered as the base frame, defaults to the robots's base frame
        :param tool: a static tool transformation matrix to apply to the
            end of end, defaults to None

        :return J: Manipulator Jacobian in the end-effector frame

        - ``robot.jacobe(q)`` is the manipulator Jacobian matrix which maps
          joint  velocity to end-effector spatial velocity expressed in the
          end-effector frame.
        End-effector spatial velocity :math:`\nu = (v_x, v_y, v_z, \omega_x, \omega_y, \omega_z)^T`
        is related to joint velocity by :math:`{}^{E}\!\nu = \mathbf{J}_m(q) \dot{q}`.

        Example:
        .. runblock:: pycon
            >>> import roboticstoolbox as rtb
            >>> puma = rtb.models.ETS.Puma560()
            >>> puma.jacobe([0, 0, 0, 0, 0, 0])

        .. warning:: This is the **geometric Jacobian** as described in texts by
            Corke, Spong etal., Siciliano etal.  The end-effector velocity is
            described in terms of translational and angular velocity, not a
            velocity twist as per the text by Lynch & Park.

        .. warning:: ``start`` and ``end`` must be on the same branch,
            with ``start`` closest to the base.
        """  # noqa
        return self.ets(start, end).jacobe(q, tool=tool)

    def hessian0(
        self,
        q: Union[ArrayLike, None] = None,
        end: Union[str, Link, Gripper, None] = None,
        start: Union[str, Link, Gripper, None] = None,
        J0: Union[ndarray, None] = None,
        tool: Union[ndarray, SE3, None] = None,
    ) -> ndarray:
        r"""
        Manipulator Hessian

        The manipulator Hessian tensor maps joint acceleration to end-effector
        spatial acceleration, expressed in the world-coordinate frame. This
        function calulcates this based on the ETS of the robot. One of J0 or q
        is required. Supply J0 if already calculated to save computation time

        :param q: The joint angles/configuration of the robot (Optional,
            if not supplied will use the stored q values).
        :type q: ArrayLike
        :param end: the final link/Gripper which the Hessian represents
        :param start: the first link which the Hessian represents
        :param J0: The manipulator Jacobian in the 0 frame
        :param tool: a static tool transformation matrix to apply to the
            end of end, defaults to None
        
        :return: The manipulator Hessian in 0 frame
        
        This method computes the manipulator Hessian in the base frame.  If
        we take the time derivative of the differential kinematic relationship
        .. math::
            \nu    &= \mat{J}(\vec{q}) \dvec{q} \\
            \alpha &= \dmat{J} \dvec{q} + \mat{J} \ddvec{q}
        where
        .. math::
            \dmat{J} = \mat{H} \dvec{q}
        and :math:`\mat{H} \in \mathbb{R}^{6\times n \times n}` is the
        Hessian tensor.

        The elements of the Hessian are
        .. math::
            \mat{H}_{i,j,k} =  \frac{d^2 u_i}{d q_j d q_k}
        where :math:`u = \{t_x, t_y, t_z, r_x, r_y, r_z\}` are the elements
        of the spatial velocity vector.
        Similarly, we can write
        .. math::
            \mat{J}_{i,j} = \frac{d u_i}{d q_j}
        
        :references:
            - Kinematic Derivatives using the Elementary Transform
              Sequence, J. Haviland and P. Corke
        """
        return self.ets(start, end).hessian0(q, J0=J0, tool=tool)

    def hessiane(
        self,
        q: Union[ArrayLike, None] = None,
        end: Union[str, Link, Gripper, None] = None,
        start: Union[str, Link, Gripper, None] = None,
        Je: Union[ndarray, None] = None,
        tool: Union[ndarray, SE3, None] = None,
    ) -> ndarray:
        r"""
        Manipulator Hessian

        The manipulator Hessian tensor maps joint acceleration to end-effector
        spatial acceleration, expressed in the ee frame. This
        function calulcates this based on the ETS of the robot. One of Je or q
        is required. Supply Je if already calculated to save computation time

        :param q: The joint angles/configuration of the robot (Optional,
            if not supplied will use the stored q values).
        :type q: ArrayLike
        :param end: the final link/Gripper which the Hessian represents
        :param start: the first link which the Hessian represents
        :param Je: The manipulator Jacobian in the ee frame
        :param tool: a static tool transformation matrix to apply to the
            end of end, defaults to None
        
        :return: The manipulator Hessian in ee frame
        
        This method computes the manipulator Hessian in the ee frame.  If
        we take the time derivative of the differential kinematic relationship
        .. math::
            \nu    &= \mat{J}(\vec{q}) \dvec{q} \\
            \alpha &= \dmat{J} \dvec{q} + \mat{J} \ddvec{q}
        where
        .. math::
            \dmat{J} = \mat{H} \dvec{q}
        and :math:`\mat{H} \in \mathbb{R}^{6\times n \times n}` is the
        Hessian tensor.

        The elements of the Hessian are
        .. math::
            \mat{H}_{i,j,k} =  \frac{d^2 u_i}{d q_j d q_k}
        where :math:`u = \{t_x, t_y, t_z, r_x, r_y, r_z\}` are the elements
        of the spatial velocity vector.
        Similarly, we can write
        .. math::
            \mat{J}_{i,j} = \frac{d u_i}{d q_j}
        
        :references:
            - Kinematic Derivatives using the Elementary Transform
              Sequence, J. Haviland and P. Corke
        """
        return self.ets(start, end).hessiane(q, Je=Je, tool=tool)

    def partial_fkine0(
        self,
        q: ArrayLike,
        n: int = 3,
        end: Union[str, Link, Gripper, None] = None,
        start: Union[str, Link, Gripper, None] = None,
    ):
        r"""
        Manipulator Forward Kinematics nth Partial Derivative

        The manipulator Hessian tensor maps joint acceleration to end-effector
        spatial acceleration, expressed in the ee frame. This
        function calulcates this based on the ETS of the robot. One of Je or q
        is required. Supply Je if already calculated to save computation time

        :param q: The joint angles/configuration of the robot (Optional,
            if not supplied will use the stored q values).
        :type q: ArrayLike
        :param end: the final link/Gripper which the Hessian represents
        :param start: the first link which the Hessian represents
        :param tool: a static tool transformation matrix to apply to the
            end of end, defaults to None

        :return: The nth Partial Derivative of the forward kinematics

        :references:
            - Kinematic Derivatives using the Elementary Transform
              Sequence, J. Haviland and P. Corke
        """

        return self.ets(start, end).partial_fkine0(q, n=n)

    def link_collision_damper(
        self,
        shape,
        q=None,
        di=0.3,
        ds=0.05,
        xi=1.0,
        end=None,
        start=None,
        collision_list=None,
    ):
        """
        Formulates an inequality contraint which, when optimised for will
        make it impossible for the robot to run into a collision. Requires
        See examples/neo.py for use case
        :param ds: The minimum distance in which a joint is allowed to
            approach the collision object shape
        :type ds: float
        :param di: The influence distance in which the velocity
            damper becomes active
        :type di: float
        :param xi: The gain for the velocity damper
        :type xi: float
        :param from_link: The first link to consider, defaults to the base
            link
        :type from_link: Link
        :param to_link: The last link to consider, will consider all links
            between from_link and to_link in the robot, defaults to the
            end-effector link
        :type to_link: Link
        :returns: Ain, Bin as the inequality contraints for an omptimisor
        :rtype: ndarray(6), ndarray(6)
        """

        end, start, _ = self._get_limit_links(start=start, end=end)

        links, n, _ = self.get_path(start=start, end=end)

        # if q is None:
        #     q = copy(self.q)
        # else:
        #     q = getvector(q, n)

        j = 0
        Ain = None
        bin = None

        def indiv_calculation(link, link_col, q):
            d, wTlp, wTcp = link_col.closest_point(shape, di)

            if d is not None:
                lpTcp = -wTlp + wTcp

                norm = lpTcp / d
                norm_h = expand_dims(concatenate((norm, [0, 0, 0])), axis=0)

                # tool = (self.fkine(q, end=link).inv() * SE3(wTlp)).A[:3, 3]

                # Je = self.jacob0(q, end=link, tool=tool)
                # Je[:3, :] = self._T[:3, :3] @ Je[:3, :]

                # n_dim = Je.shape[1]
                # dp = norm_h @ shape.v
                # l_Ain = zeros((1, self.n))

                Je = self.jacobe(q, start=self.base_link, end=link, tool=link_col.T)
                n_dim = Je.shape[1]
                dp = norm_h @ shape.v
                l_Ain = zeros((1, n))

                l_Ain[0, :n_dim] = norm_h @ Je
                l_bin = (xi * (d - ds) / (di - ds)) + dp
            else:
                l_Ain = None
                l_bin = None

            return l_Ain, l_bin

        for link in links:
            if link.isjoint:
                j += 1

            if collision_list is None:
                col_list = link.collision
            else:
                col_list = collision_list[j - 1]

            for link_col in col_list:
                l_Ain, l_bin = indiv_calculation(link, link_col, q)

                if l_Ain is not None and l_bin is not None:
                    if Ain is None:
                        Ain = l_Ain
                    else:
                        Ain = concatenate((Ain, l_Ain))

                    if bin is None:
                        bin = array(l_bin)
                    else:
                        bin = concatenate((bin, l_bin))

        return Ain, bin

    def vision_collision_damper(
        self,
        shape,
        camera=None,
        camera_n=0,
        q=None,
        di=0.3,
        ds=0.05,
        xi=1.0,
        end=None,
        start=None,
        collision_list=None,
    ):
        """
        Formulates an inequality contraint which, when optimised for will
        make it impossible for the robot to run into a line of sight.
        See examples/fetch_vision.py for use case
        :param camera: The camera link, either as a robotic link or SE3
            pose
        :type camera: ERobot or SE3
        :param camera_n: Degrees of freedom of the camera link
        :type camera_n: int
        :param ds: The minimum distance in which a joint is allowed to
            approach the collision object shape
        :type ds: float
        :param di: The influence distance in which the velocity
            damper becomes active
        :type di: float
        :param xi: The gain for the velocity damper
        :type xi: float
        :param from_link: The first link to consider, defaults to the base
            link
        :type from_link: ELink
        :param to_link: The last link to consider, will consider all links
            between from_link and to_link in the robot, defaults to the
            end-effector link
        :type to_link: ELink
        :returns: Ain, Bin as the inequality contraints for an omptimisor
        :rtype: ndarray(6), ndarray(6)
        """

        if start is None:
            start = self.base_link

        if end is None:
            end = self.ee_link

        links, n, _ = self.get_path(start=start, end=end)

        j = 0
        Ain = None
        bin = None

        def rotation_between_vectors(a, b):
            a = a / npnorm(a)
            b = b / npnorm(b)

            angle = arccos(dot(a, b))
            axis = cross(a, b)

            return SE3.AngleAxis(angle, axis)

        if isinstance(camera, ERobot):
            wTcp = camera.fkine(camera.q).A[:3, 3]
        elif isinstance(camera, SE3):
            wTcp = camera.t

        wTtp = shape.T[:3, -1]

        # Create line of sight object
        los_mid = SE3((wTcp + wTtp) / 2)
        los_orientation = rotation_between_vectors(array([0.0, 0.0, 1.0]), wTcp - wTtp)

        los = Cylinder(
            radius=0.001,
            length=npnorm(wTcp - wTtp),
            base=(los_mid * los_orientation),
        )

        def indiv_calculation(link, link_col, q):
            d, wTlp, wTvp = link_col.closest_point(los, di)

            if d is not None:
                lpTvp = -wTlp + wTvp

                norm = lpTvp / d
                norm_h = expand_dims(concatenate((norm, [0, 0, 0])), axis=0)

                tool = SE3((inv(self.fkine(q, end=link).A) @ SE3(wTlp).A)[:3, 3])

                Je = self.jacob0(q, end=link, tool=tool.A)
                Je[:3, :] = self._T[:3, :3] @ Je[:3, :]
                n_dim = Je.shape[1]

                if isinstance(camera, ERobot):
                    Jv = camera.jacob0(camera.q)
                    Jv[:3, :] = self._T[:3, :3] @ Jv[:3, :]

                    Jv *= npnorm(wTvp - shape.T[:3, -1]) / los.length

                    dpc = norm_h @ Jv
                    dpc = concatenate(
                        (
                            dpc[0, :-camera_n],
                            zeros(self.n - (camera.n - camera_n)),
                            dpc[0, -camera_n:],
                        )
                    )
                else:
                    dpc = zeros((1, self.n + camera_n))

                dpt = norm_h @ shape.v
                dpt *= npnorm(wTvp - wTcp) / los.length

                l_Ain = zeros((1, self.n + camera_n))
                l_Ain[0, :n_dim] = norm_h @ Je
                l_Ain -= dpc
                l_bin = (xi * (d - ds) / (di - ds)) + dpt
            else:
                l_Ain = None
                l_bin = None

            return l_Ain, l_bin

        for link in links:
            if link.isjoint:
                j += 1

            if collision_list is None:
                col_list = link.collision
            else:
                col_list = collision_list[j - 1]

            for link_col in col_list:
                l_Ain, l_bin = indiv_calculation(link, link_col, q)

                if l_Ain is not None and l_bin is not None:
                    if Ain is None:
                        Ain = l_Ain
                    else:
                        Ain = concatenate((Ain, l_Ain))

                    if bin is None:
                        bin = array(l_bin)
                    else:
                        bin = concatenate((bin, l_bin))

        return Ain, bin

    # inverse dynamics (recursive Newton-Euler) using spatial vector notation
    def rne(self, q, qd, qdd, symbolic=False, gravity=None):

        n = self.n

        # allocate intermediate variables
        Xup = SE3.Alloc(n)
        Xtree = SE3.Alloc(n)

        v = SpatialVelocity.Alloc(n)
        a = SpatialAcceleration.Alloc(n)
        f = SpatialForce.Alloc(n)
        I = SpatialInertia.Alloc(n)  # noqa
        s = []  # joint motion subspace

        if symbolic:
            Q = empty((n,), dtype="O")  # joint torque/force
        else:
            Q = empty((n,))  # joint torque/force

        # TODO Should the dynamic parameters of static links preceding joint be
        # somehow merged with the joint?

        # A temp variable to handle static joints
        Ts = SE3()

        # A counter through joints
        j = 0

        # initialize intermediate variables
        for link in self.links:
            if link.isjoint:
                I[j] = SpatialInertia(m=link.m, r=link.r)
                if symbolic and link.Ts is None:
                    Xtree[j] = SE3(eye(4, dtype="O"), check=False)
                else:
                    Xtree[j] = Ts * SE3(link.Ts, check=False)

                if link.v is not None:
                    s.append(link.v.s)

                # Increment the joint counter
                j += 1

                # Reset the Ts tracker
                Ts = SE3()
            else:
                # TODO Keep track of inertia and transform???
                Ts *= SE3(link.Ts, check=False)

        if gravity is None:
            a_grav = -SpatialAcceleration(self.gravity)
        else:
            a_grav = -SpatialAcceleration(gravity)

        # forward recursion
        for j in range(0, n):
            vJ = SpatialVelocity(s[j] * qd[j])

            # transform from parent(j) to j
            Xup[j] = SE3(self.links[j].A(q[j])).inv()

            if self.links[j].parent is None:
                v[j] = vJ
                a[j] = Xup[j] * a_grav + SpatialAcceleration(s[j] * qdd[j])
            else:
                jp = self.links[j].parent.jindex  # type: ignore
                v[j] = Xup[j] * v[jp] + vJ
                a[j] = Xup[j] * a[jp] + SpatialAcceleration(s[j] * qdd[j]) + v[j] @ vJ

            f[j] = I[j] * a[j] + v[j] @ (I[j] * v[j])

        # backward recursion
        for j in reversed(range(0, n)):

            # next line could be dot(), but fails for symbolic arguments
            Q[j] = sum(f[j].A * s[j])

            if self.links[j].parent is not None:
                jp = self.links[j].parent.jindex  # type: ignore
                f[jp] = f[jp] + Xup[j] * f[j]

        return Q

    # --------------------------------------------------------------------- #

    def ik_lm_chan(
        self,
        Tep: Union[ndarray, SE3],
        end: Union[str, Link, Gripper, None] = None,
        start: Union[str, Link, Gripper, None] = None,
        q0: Union[ndarray, None] = None,
        ilimit: int = 30,
        slimit: int = 100,
        tol: float = 1e-6,
        reject_jl: bool = True,
        we: Union[ndarray, None] = None,
        λ: float = 1.0,
    ) -> Tuple[ndarray, int, int, int, float]:
        """
        Numerical inverse kinematics by Levenberg-Marquadt optimization (Chan's Method)

        :param Tep: The desired end-effector pose or pose trajectory
        :param end: the particular link or gripper to compute the pose of
        :param start: the link considered as the base frame, defaults to the robots's base frame
        :param q0: initial joint configuration (default to random valid joint
            configuration contrained by the joint limits of the robot)
        :param ilimit: maximum number of iterations per search
        :param slimit: maximum number of search attempts
        :param tol: final error tolerance
        :param reject_jl: constrain the solution to being within the joint limits of
            the robot (reject solution with invalid joint configurations and perfrom
            another search up to the slimit)
        :param we: a mask vector which weights the end-effector error priority.
            Corresponds to translation in X, Y and Z and rotation about X, Y and Z
            respectively
        :param λ: value of lambda for the damping matrix Wn

        :return: inverse kinematic solution
        :rtype: tuple (q, success, iterations, searches, residual)

        ``sol = ets.ik_lm_chan(Tep)`` are the joint coordinates (n) corresponding
        to the robot end-effector pose ``Tep`` which is an ``SE3`` or ``ndarray`` object.
        This method can be used for robots with any number of degrees of freedom.
        The return value ``sol`` is a tuple with elements:

        ============    ==========  ===============================================
        Element         Type        Description
        ============    ==========  ===============================================
        ``q``           ndarray(n)  joint coordinates in units of radians or metres
        ``success``     int         whether a solution was found
        ``iterations``  int         total number of iterations
        ``searches``    int         total number of searches
        ``residual``    float       final value of cost function
        ============    ==========  ===============================================

        If ``success == 0`` the ``q`` values will be valid numbers, but the
        solution will be in error.  The amount of error is indicated by
        the ``residual``.

        **Joint Limits**:

        ``sol = robot.ikine_LM(T, slimit=100)`` which is the deafualt for this method.
        The solver will initialise a solution attempt with a random valid q0 and
        perform a maximum of ilimit steps within this attempt. If a solution is not
        found, this process is repeated up to slimit times.

        **Global search**:

        ``sol = robot.ikine_LM(T, reject_jl=True)`` is the deafualt for this method.
        By setting reject_jl to True, the solver will discard any solution which
        violates the defined joint limits of the robot. The solver will then
        re-initialise with a new random q0 and repeat the process up to slimit times.
        Note that finding a solution with valid joint coordinates takes longer than
        without.

        **Underactuated robots:**

        For the case where the manipulator has fewer than 6 DOF the
        solution space has more dimensions than can be spanned by the
        manipulator joint coordinates.

        In this case we specify the ``we`` option where the ``we`` vector
        (6) specifies the Cartesian DOF (in the wrist coordinate frame) that
        will be ignored in reaching a solution.  The we vector has six
        elements that correspond to translation in X, Y and Z, and rotation
        about X, Y and Z respectively. The value can be 0 (for ignore)
        or above to assign a priority relative to other Cartesian DoF. The number
        of non-zero elements must equal the number of manipulator DOF.

        For example when using a 3 DOF manipulator tool orientation might
        be unimportant, in which case use the option ``we=[1, 1, 1, 0, 0, 0]``.



        .. note::

            - See `Toolbox kinematics wiki page
                <https://github.com/petercorke/robotics-toolbox-python/wiki/Kinematics>`_
            - Implements a Levenberg-Marquadt variable-damping solver.
            - The tolerance is computed on the norm of the error between
                current and desired tool pose.  This norm is computed from
                distances and angles without any kind of weighting.
            - The inverse kinematic solution is generally not unique, and
                depends on the initial guess ``q0``.

        :references:
            TODO

        :seealso:
            TODO
        """

        return self.ets(start, end).ik_lm_chan(
            Tep, q0, ilimit, slimit, tol, reject_jl, we, λ
        )

    def ik_lm_wampler(
        self,
        Tep: Union[ndarray, SE3],
        end: Union[str, Link, Gripper, None] = None,
        start: Union[str, Link, Gripper, None] = None,
        q0: Union[ndarray, None] = None,
        ilimit: int = 30,
        slimit: int = 100,
        tol: float = 1e-6,
        reject_jl: bool = True,
        we: Union[ndarray, None] = None,
        λ: float = 1.0,
    ) -> Tuple[ndarray, int, int, int, float]:
        """
        Numerical inverse kinematics by Levenberg-Marquadt optimization (Wamplers's Method)

        :param Tep: The desired end-effector pose or pose trajectory
        :param end: the particular link or gripper to compute the pose of
        :param start: the link considered as the base frame, defaults to the robots's base frame
        :param q0: initial joint configuration (default to random valid joint
            configuration contrained by the joint limits of the robot)
        :param ilimit: maximum number of iterations per search
        :param slimit: maximum number of search attempts
        :param tol: final error tolerance
        :param reject_jl: constrain the solution to being within the joint limits of
            the robot (reject solution with invalid joint configurations and perfrom
            another search up to the slimit)
        :param we: a mask vector which weights the end-effector error priority.
            Corresponds to translation in X, Y and Z and rotation about X, Y and Z
            respectively
        :param λ: value of lambda for the damping matrix Wn

        :return: inverse kinematic solution
        :rtype: tuple (q, success, iterations, searches, residual)

        ``sol = ets.ik_lm_chan(Tep)`` are the joint coordinates (n) corresponding
        to the robot end-effector pose ``Tep`` which is an ``SE3`` or ``ndarray`` object.
        This method can be used for robots with any number of degrees of freedom.
        The return value ``sol`` is a tuple with elements:

        ============    ==========  ===============================================
        Element         Type        Description
        ============    ==========  ===============================================
        ``q``           ndarray(n)  joint coordinates in units of radians or metres
        ``success``     int         whether a solution was found
        ``iterations``  int         total number of iterations
        ``searches``    int         total number of searches
        ``residual``    float       final value of cost function
        ============    ==========  ===============================================

        If ``success == 0`` the ``q`` values will be valid numbers, but the
        solution will be in error.  The amount of error is indicated by
        the ``residual``.

        **Joint Limits**:

        ``sol = robot.ikine_LM(T, slimit=100)`` which is the deafualt for this method.
        The solver will initialise a solution attempt with a random valid q0 and
        perform a maximum of ilimit steps within this attempt. If a solution is not
        found, this process is repeated up to slimit times.

        **Global search**:

        ``sol = robot.ikine_LM(T, reject_jl=True)`` is the deafualt for this method.
        By setting reject_jl to True, the solver will discard any solution which
        violates the defined joint limits of the robot. The solver will then
        re-initialise with a new random q0 and repeat the process up to slimit times.
        Note that finding a solution with valid joint coordinates takes longer than
        without.

        **Underactuated robots:**

        For the case where the manipulator has fewer than 6 DOF the
        solution space has more dimensions than can be spanned by the
        manipulator joint coordinates.

        In this case we specify the ``we`` option where the ``we`` vector
        (6) specifies the Cartesian DOF (in the wrist coordinate frame) that
        will be ignored in reaching a solution.  The we vector has six
        elements that correspond to translation in X, Y and Z, and rotation
        about X, Y and Z respectively. The value can be 0 (for ignore)
        or above to assign a priority relative to other Cartesian DoF. The number
        of non-zero elements must equal the number of manipulator DOF.

        For example when using a 3 DOF manipulator tool orientation might
        be unimportant, in which case use the option ``we=[1, 1, 1, 0, 0, 0]``.



        .. note::

            - See `Toolbox kinematics wiki page
                <https://github.com/petercorke/robotics-toolbox-python/wiki/Kinematics>`_
            - Implements a Levenberg-Marquadt variable-damping solver.
            - The tolerance is computed on the norm of the error between
                current and desired tool pose.  This norm is computed from
                distances and angles without any kind of weighting.
            - The inverse kinematic solution is generally not unique, and
                depends on the initial guess ``q0``.

        :references:
            TODO

        :seealso:
            TODO
        """

        return self.ets(start, end).ik_lm_wampler(
            Tep, q0, ilimit, slimit, tol, reject_jl, we, λ
        )

    def ik_lm_sugihara(
        self,
        Tep: Union[ndarray, SE3],
        end: Union[str, Link, Gripper, None] = None,
        start: Union[str, Link, Gripper, None] = None,
        q0: Union[ndarray, None] = None,
        ilimit: int = 30,
        slimit: int = 100,
        tol: float = 1e-6,
        reject_jl: bool = True,
        we: Union[ndarray, None] = None,
        λ: float = 1.0,
    ) -> Tuple[ndarray, int, int, int, float]:
        """
        Numerical inverse kinematics by Levenberg-Marquadt optimization (Sugihara's Method)

        :param Tep: The desired end-effector pose or pose trajectory
        :param end: the particular link or gripper to compute the pose of
        :param start: the link considered as the base frame, defaults to the robots's base frame
        :param q0: initial joint configuration (default to random valid joint
            configuration contrained by the joint limits of the robot)
        :param ilimit: maximum number of iterations per search
        :param slimit: maximum number of search attempts
        :param tol: final error tolerance
        :param reject_jl: constrain the solution to being within the joint limits of
            the robot (reject solution with invalid joint configurations and perfrom
            another search up to the slimit)
        :param we: a mask vector which weights the end-effector error priority.
            Corresponds to translation in X, Y and Z and rotation about X, Y and Z
            respectively
        :param λ: value of lambda for the damping matrix Wn

        :return: inverse kinematic solution
        :rtype: tuple (q, success, iterations, searches, residual)

        ``sol = ets.ik_lm_chan(Tep)`` are the joint coordinates (n) corresponding
        to the robot end-effector pose ``Tep`` which is an ``SE3`` or ``ndarray`` object.
        This method can be used for robots with any number of degrees of freedom.
        The return value ``sol`` is a tuple with elements:

        ============    ==========  ===============================================
        Element         Type        Description
        ============    ==========  ===============================================
        ``q``           ndarray(n)  joint coordinates in units of radians or metres
        ``success``     int         whether a solution was found
        ``iterations``  int         total number of iterations
        ``searches``    int         total number of searches
        ``residual``    float       final value of cost function
        ============    ==========  ===============================================

        If ``success == 0`` the ``q`` values will be valid numbers, but the
        solution will be in error.  The amount of error is indicated by
        the ``residual``.

        **Joint Limits**:

        ``sol = robot.ikine_LM(T, slimit=100)`` which is the deafualt for this method.
        The solver will initialise a solution attempt with a random valid q0 and
        perform a maximum of ilimit steps within this attempt. If a solution is not
        found, this process is repeated up to slimit times.

        **Global search**:

        ``sol = robot.ikine_LM(T, reject_jl=True)`` is the deafualt for this method.
        By setting reject_jl to True, the solver will discard any solution which
        violates the defined joint limits of the robot. The solver will then
        re-initialise with a new random q0 and repeat the process up to slimit times.
        Note that finding a solution with valid joint coordinates takes longer than
        without.

        **Underactuated robots:**

        For the case where the manipulator has fewer than 6 DOF the
        solution space has more dimensions than can be spanned by the
        manipulator joint coordinates.

        In this case we specify the ``we`` option where the ``we`` vector
        (6) specifies the Cartesian DOF (in the wrist coordinate frame) that
        will be ignored in reaching a solution.  The we vector has six
        elements that correspond to translation in X, Y and Z, and rotation
        about X, Y and Z respectively. The value can be 0 (for ignore)
        or above to assign a priority relative to other Cartesian DoF. The number
        of non-zero elements must equal the number of manipulator DOF.

        For example when using a 3 DOF manipulator tool orientation might
        be unimportant, in which case use the option ``we=[1, 1, 1, 0, 0, 0]``.



        .. note::

            - See `Toolbox kinematics wiki page
                <https://github.com/petercorke/robotics-toolbox-python/wiki/Kinematics>`_
            - Implements a Levenberg-Marquadt variable-damping solver.
            - The tolerance is computed on the norm of the error between
                current and desired tool pose.  This norm is computed from
                distances and angles without any kind of weighting.
            - The inverse kinematic solution is generally not unique, and
                depends on the initial guess ``q0``.

        :references:
            TODO

        :seealso:
            TODO
        """

        return self.ets(start, end).ik_lm_sugihara(
            Tep, q0, ilimit, slimit, tol, reject_jl, we, λ
        )

    def ik_nr(
        self,
        Tep: Union[ndarray, SE3],
        end: Union[str, Link, Gripper, None] = None,
        start: Union[str, Link, Gripper, None] = None,
        q0: Union[ndarray, None] = None,
        ilimit: int = 30,
        slimit: int = 100,
        tol: float = 1e-6,
        reject_jl: bool = True,
        we: Union[ndarray, None] = None,
        use_pinv: int = True,
        pinv_damping: float = 0.0,
    ) -> Tuple[ndarray, int, int, int, float]:
        """
        Numerical inverse kinematics by Levenberg-Marquadt optimization (Newton-Raphson Method)

        :param Tep: The desired end-effector pose or pose trajectory
        :param end: the particular link or gripper to compute the pose of
        :param start: the link considered as the base frame, defaults to the robots's base frame
        :param q0: initial joint configuration (default to random valid joint
            configuration contrained by the joint limits of the robot)
        :param ilimit: maximum number of iterations per search
        :param slimit: maximum number of search attempts
        :param tol: final error tolerance
        :param reject_jl: constrain the solution to being within the joint limits of
            the robot (reject solution with invalid joint configurations and perfrom
            another search up to the slimit)
        :param we: a mask vector which weights the end-effector error priority.
            Corresponds to translation in X, Y and Z and rotation about X, Y and Z
            respectively
        :param λ: value of lambda for the damping matrix Wn

        :return: inverse kinematic solution
        :rtype: tuple (q, success, iterations, searches, residual)

        ``sol = ets.ik_lm_chan(Tep)`` are the joint coordinates (n) corresponding
        to the robot end-effector pose ``Tep`` which is an ``SE3`` or ``ndarray`` object.
        This method can be used for robots with any number of degrees of freedom.
        The return value ``sol`` is a tuple with elements:

        ============    ==========  ===============================================
        Element         Type        Description
        ============    ==========  ===============================================
        ``q``           ndarray(n)  joint coordinates in units of radians or metres
        ``success``     int         whether a solution was found
        ``iterations``  int         total number of iterations
        ``searches``    int         total number of searches
        ``residual``    float       final value of cost function
        ============    ==========  ===============================================

        If ``success == 0`` the ``q`` values will be valid numbers, but the
        solution will be in error.  The amount of error is indicated by
        the ``residual``.

        **Joint Limits**:

        ``sol = robot.ikine_LM(T, slimit=100)`` which is the deafualt for this method.
        The solver will initialise a solution attempt with a random valid q0 and
        perform a maximum of ilimit steps within this attempt. If a solution is not
        found, this process is repeated up to slimit times.

        **Global search**:

        ``sol = robot.ikine_LM(T, reject_jl=True)`` is the deafualt for this method.
        By setting reject_jl to True, the solver will discard any solution which
        violates the defined joint limits of the robot. The solver will then
        re-initialise with a new random q0 and repeat the process up to slimit times.
        Note that finding a solution with valid joint coordinates takes longer than
        without.

        **Underactuated robots:**

        For the case where the manipulator has fewer than 6 DOF the
        solution space has more dimensions than can be spanned by the
        manipulator joint coordinates.

        In this case we specify the ``we`` option where the ``we`` vector
        (6) specifies the Cartesian DOF (in the wrist coordinate frame) that
        will be ignored in reaching a solution.  The we vector has six
        elements that correspond to translation in X, Y and Z, and rotation
        about X, Y and Z respectively. The value can be 0 (for ignore)
        or above to assign a priority relative to other Cartesian DoF. The number
        of non-zero elements must equal the number of manipulator DOF.

        For example when using a 3 DOF manipulator tool orientation might
        be unimportant, in which case use the option ``we=[1, 1, 1, 0, 0, 0]``.



        .. note::

            - See `Toolbox kinematics wiki page
                <https://github.com/petercorke/robotics-toolbox-python/wiki/Kinematics>`_
            - Implements a Levenberg-Marquadt variable-damping solver.
            - The tolerance is computed on the norm of the error between
                current and desired tool pose.  This norm is computed from
                distances and angles without any kind of weighting.
            - The inverse kinematic solution is generally not unique, and
                depends on the initial guess ``q0``.

        :references:
            TODO

        :seealso:
            TODO
        """

        return self.ets(start, end).ik_nr(
            Tep, q0, ilimit, slimit, tol, reject_jl, we, use_pinv, pinv_damping
        )

    def ik_gn(
        self,
        Tep: Union[ndarray, SE3],
        end: Union[str, Link, Gripper, None] = None,
        start: Union[str, Link, Gripper, None] = None,
        q0: Union[ndarray, None] = None,
        ilimit: int = 30,
        slimit: int = 100,
        tol: float = 1e-6,
        reject_jl: bool = True,
        we: Union[ndarray, None] = None,
        use_pinv: int = True,
        pinv_damping: float = 0.0,
    ) -> Tuple[ndarray, int, int, int, float]:
        """
        Numerical inverse kinematics by Levenberg-Marquadt optimization (Gauss-NewtonMethod)

        :param Tep: The desired end-effector pose or pose trajectory
        :param end: the particular link or gripper to compute the pose of
        :param start: the link considered as the base frame, defaults to the robots's base frame
        :param q0: initial joint configuration (default to random valid joint
            configuration contrained by the joint limits of the robot)
        :param ilimit: maximum number of iterations per search
        :param slimit: maximum number of search attempts
        :param tol: final error tolerance
        :param reject_jl: constrain the solution to being within the joint limits of
            the robot (reject solution with invalid joint configurations and perfrom
            another search up to the slimit)
        :param we: a mask vector which weights the end-effector error priority.
            Corresponds to translation in X, Y and Z and rotation about X, Y and Z
            respectively
        :param λ: value of lambda for the damping matrix Wn

        :return: inverse kinematic solution
        :rtype: tuple (q, success, iterations, searches, residual)

        ``sol = ets.ik_lm_chan(Tep)`` are the joint coordinates (n) corresponding
        to the robot end-effector pose ``Tep`` which is an ``SE3`` or ``ndarray`` object.
        This method can be used for robots with any number of degrees of freedom.
        The return value ``sol`` is a tuple with elements:

        ============    ==========  ===============================================
        Element         Type        Description
        ============    ==========  ===============================================
        ``q``           ndarray(n)  joint coordinates in units of radians or metres
        ``success``     int         whether a solution was found
        ``iterations``  int         total number of iterations
        ``searches``    int         total number of searches
        ``residual``    float       final value of cost function
        ============    ==========  ===============================================

        If ``success == 0`` the ``q`` values will be valid numbers, but the
        solution will be in error.  The amount of error is indicated by
        the ``residual``.

        **Joint Limits**:

        ``sol = robot.ikine_LM(T, slimit=100)`` which is the deafualt for this method.
        The solver will initialise a solution attempt with a random valid q0 and
        perform a maximum of ilimit steps within this attempt. If a solution is not
        found, this process is repeated up to slimit times.

        **Global search**:

        ``sol = robot.ikine_LM(T, reject_jl=True)`` is the deafualt for this method.
        By setting reject_jl to True, the solver will discard any solution which
        violates the defined joint limits of the robot. The solver will then
        re-initialise with a new random q0 and repeat the process up to slimit times.
        Note that finding a solution with valid joint coordinates takes longer than
        without.

        **Underactuated robots:**

        For the case where the manipulator has fewer than 6 DOF the
        solution space has more dimensions than can be spanned by the
        manipulator joint coordinates.

        In this case we specify the ``we`` option where the ``we`` vector
        (6) specifies the Cartesian DOF (in the wrist coordinate frame) that
        will be ignored in reaching a solution.  The we vector has six
        elements that correspond to translation in X, Y and Z, and rotation
        about X, Y and Z respectively. The value can be 0 (for ignore)
        or above to assign a priority relative to other Cartesian DoF. The number
        of non-zero elements must equal the number of manipulator DOF.

        For example when using a 3 DOF manipulator tool orientation might
        be unimportant, in which case use the option ``we=[1, 1, 1, 0, 0, 0]``.



        .. note::

            - See `Toolbox kinematics wiki page
                <https://github.com/petercorke/robotics-toolbox-python/wiki/Kinematics>`_
            - Implements a Levenberg-Marquadt variable-damping solver.
            - The tolerance is computed on the norm of the error between
                current and desired tool pose.  This norm is computed from
                distances and angles without any kind of weighting.
            - The inverse kinematic solution is generally not unique, and
                depends on the initial guess ``q0``.

        :references:
            TODO

        :seealso:
            TODO
        """

        return self.ets(start, end).ik_gn(
            Tep, q0, ilimit, slimit, tol, reject_jl, we, use_pinv, pinv_damping
        )

    def ikine_LM(
        self,
        Tep: Union[ndarray, SE3],
        end: Union[str, Link, Gripper, None] = None,
        start: Union[str, Link, Gripper, None] = None,
        q0: Union[ArrayLike, None] = None,
        ilimit: int = 30,
        slimit: int = 100,
        tol: float = 1e-6,
        joint_limits: bool = False,
        mask: Union[ArrayLike, None] = None,
        seed: Union[int, None] = None,
    ):
        return self.ets(start, end).ikine_LM(
            Tep=Tep,
            q0=q0,
            ilimit=ilimit,
            slimit=slimit,
            tol=tol,
            joint_limits=joint_limits,
            mask=mask,
            seed=seed,
        )


# =========================================================================== #


class ERobot2(BaseERobot):
    def __init__(self, arg, **kwargs):

        if isinstance(arg, ETS2):
            # we're passed an ETS string
            links = []
            # chop it up into segments, a link frame after every joint
            parent = None
            for j, ets_j in enumerate(arg.split()):
                elink = Link2(ETS2(ets_j), parent=parent, name=f"link{j:d}")
                parent = elink
                if (
                    elink.qlim is None
                    and elink.v is not None
                    and elink.v.qlim is not None
                ):
                    elink.qlim = elink.v.qlim
                links.append(elink)

        elif islistof(arg, Link2):
            links = arg
        else:
            raise TypeError("constructor argument must be ETS2 or list of Link2")

        super().__init__(links, **kwargs)

        # should just set it to None
        self.base = SE2()  # override superclass

    @property
    def base(self) -> SE2:
        """
        Get/set robot base transform (Robot superclass)

        - ``robot.base`` is the robot base transform

        :return: robot tool transform
        :rtype: SE2 instance

        - ``robot.base = ...`` checks and sets the robot base transform

        .. note:: The private attribute ``_base`` will be None in the case of
            no base transform, but this property will return ``SE3()`` which
            is an identity matrix.
        """
        if self._base is None:
            self._base = SE2()

        # return a copy, otherwise somebody with
        # reference to the base can change it
        return self._base.copy()

    @base.setter
    def base(self, T):
        if T is None:
            self._base = T
        elif isinstance(self, ERobot2):
            # 2D robot
            if isinstance(T, SE2):
                self._base = T
            elif SE2.isvalid(T):
                self._tool = SE2(T, check=True)
        else:
            raise ValueError("base must be set to None (no tool) or SE2")

    def jacob0(self, q, start=None, end=None):
        return self.ets(start, end).jacob0(q)

    def jacobe(self, q, start=None, end=None):
        return self.ets(start, end).jacobe(q)

    def fkine(self, q, end=None, start=None):

        return self.ets(start, end).fkine(q)


# --------------------------------------------------------------------- #

# def teach(
#         self,
#         q=None,
#         block=True,
#         limits=None,
#         vellipse=False,
#         fellipse=False,
#         eeframe=True,
#         name=False,
#         unit='rad',
#         backend='pyplot2'):
#     """
#     2D Graphical teach pendant
#     :param block: Block operation of the code and keep the figure open
#     :type block: bool
#     :param q: The joint configuration of the robot (Optional,
#         if not supplied will use the stored q values).
#     :type q: float ndarray(n)
#     :param limits: Custom view limits for the plot. If not supplied will
#         autoscale, [x1, x2, y1, y2]
#     :type limits: array_like(4)
#     :param vellipse: (Plot Option) Plot the velocity ellipse at the
#         end-effector
#     :type vellipse: bool
#     :param vellipse: (Plot Option) Plot the force ellipse at the
#         end-effector
#     :type vellipse: bool
#     :param eeframe: (Plot Option) Plot the end-effector coordinate frame
#         at the location of the end-effector. Uses three arrows, red,
#         green and blue to indicate the x, y, and z-axes.
#     :type eeframe: bool
#     :param name: (Plot Option) Plot the name of the robot near its base
#     :type name: bool
#     :param unit: angular units: 'rad' [default], or 'deg'
#     :type unit: str

#     :return: A reference to the PyPlot object which controls the
#         matplotlib figure
#     :rtype: PyPlot
#     - ``robot.teach2(q)`` creates a 2D matplotlib plot which allows the
#       user to "drive" a graphical robot using a graphical slider panel.
#       The robot's inital joint configuration is ``q``. The plot will
#       autoscale with an aspect ratio of 1.
#     - ``robot.teach2()`` as above except the robot's stored value of ``q``
#       is used.
#     .. note::
#         - Program execution is blocked until the teach window is
#           dismissed.  If ``block=False`` the method is non-blocking but
#           you need to poll the window manager to ensure that the window
#           remains responsive.
#         - The slider limits are derived from the joint limit properties.
#           If not set then:
#             - For revolute joints they are assumed to be [-pi, +pi]
#             - For prismatic joint they are assumed unknown and an error
#               occurs.
#           If not set then
#             - For revolute joints they are assumed to be [-pi, +pi]
#             - For prismatic joint they are assumed unknown and an error
#               occurs.
#     """

#     if q is None:
#         q = zeros((self.n,))
#     else:
#         q = getvector(q, self.n)

#     if unit == 'deg':
#         q = self.toradians(q)

#     # Make an empty 3D figure
#     env = self._get_graphical_backend(backend)

#     # Add the robot to the figure in readonly mode
#     env.launch('Teach ' + self.name, limits=limits)
#     env.add(
#         self, readonly=True,
#         eeframe=eeframe, name=name)

#     env._add_teach_panel(self, q)

#     if limits is None:
#         limits = r_[-1, 1, -1, 1] * self.reach * 1.5
#         env.ax.set_xlim([limits[0], limits[1]])
#         env.ax.set_ylim([limits[2], limits[3]])

#     if vellipse:
#         vell = self.vellipse(centre='ee', scale=0.5)
#         env.add(vell)

#     if fellipse:
#         fell = self.fellipse(centre='ee')
#         env.add(fell)

#     # Keep the plot open
#     if block:           # pragma: no cover
#         env.hold()

#     return env


if __name__ == "__main__":  # pragma nocover
=======
class ERobot2:
    def __init__(self, *args, **kwargs):
>>>>>>> caacfaef

        # warn("ERobot2 is deprecated, use iscollided instead", FutureWarning)

        return rtb.Robot2(*args, **kwargs)<|MERGE_RESOLUTION|>--- conflicted
+++ resolved
@@ -18,1701 +18,8 @@
 # =========================================================================== #
 
 
-<<<<<<< HEAD
-class ERobot(BaseERobot):
-    def __init__(self, arg, urdf_string=None, urdf_filepath=None, **kwargs):
-
-        if isinstance(arg, ERobot):
-            # We're passed an ERobot, clone it
-            # We need to preserve the parent link as we copy
-
-            # Copy each link within the robot
-            links = [deepcopy(link) for link in arg.links]
-            gripper_links = []
-
-            for gripper in arg.grippers:
-                glinks = []
-                for link in gripper.links:
-                    glinks.append(deepcopy(link))
-
-                gripper_links.append(glinks[0])
-                links = links + glinks
-
-            # print(links[9] is gripper_links[0])
-            # print(gripper_links)
-
-            # Sever parent connection, but save the string
-            # The constructor will piece this together for us
-            for link in links:
-                link._children = []
-                if link.parent is not None:
-                    link._parent_name = link.parent.name
-                    link._parent = None
-
-            # gripper_parents = []
-
-            # # Make a list of old gripper links
-            # for gripper in arg.grippers:
-            #     gripper_parents.append(gripper.links[0].name)
-
-            # gripper_links = []
-
-            # def dfs(node, node_copy):
-            #     for child in node.children:
-            #         child_copy = child.copy(node_copy)
-            #         links.append(child_copy)
-
-            #         # If this link was a gripper link, add to the list
-            #         if child_copy.name in gripper_parents:
-            #             gripper_links.append(child_copy)
-
-            #         dfs(child, child_copy)
-
-            # link0 = arg.links[0]
-            # links.append(arg.links[0].copy())
-            # dfs(link0, links[0])
-
-            # print(gripper_links[0].jindex)
-
-            super().__init__(links, gripper_links=gripper_links, **kwargs)
-
-            for i, gripper in enumerate(self.grippers):
-                gripper.tool = arg.grippers[i].tool.copy()
-
-            # if arg.qdlim is not None:
-            #     self.qdlim = arg.qdlim
-
-            self._urdf_string = arg.urdf_string
-            self._urdf_filepath = arg.urdf_filepath
-
-        else:
-            self._urdf_string = urdf_string
-            self._urdf_filepath = urdf_filepath
-
-            if isinstance(arg, DHRobot):
-                # we're passed a DHRobot object
-                # TODO handle dynamic parameters if given
-                arg = arg.ets
-
-            if isinstance(arg, ETS):
-                # we're passed an ETS string
-                links = []
-                # chop it up into segments, a link frame after every joint
-                parent = None
-                for j, ets_j in enumerate(arg.split()):
-                    elink = Link(ETS(ets_j), parent=parent, name=f"link{j:d}")
-                    if (
-                        elink.qlim is None
-                        and elink.v is not None
-                        and elink.v.qlim is not None
-                    ):
-                        elink.qlim = elink.v.qlim
-                    parent = elink
-                    links.append(elink)
-
-            elif islistof(arg, Link):
-                links = arg
-
-            else:
-                raise TypeError("constructor argument must be ETS or list of Link")
-
-            super().__init__(links, **kwargs)
-
-    @classmethod
-    def URDF(cls, file_path, gripper=None):
-        """
-        Construct an ERobot object from URDF file
-        :param file_path: [description]
-        :type file_path: [type]
-        :param gripper: index or name of the gripper link(s)
-        :type gripper: int or str or list
-        :return: [description]
-        :rtype: [type]
-        If ``gripper`` is specified, links from that link outward are removed
-        from the rigid-body tree and folded into a ``Gripper`` object.
-        """
-        links, name, _, _ = ERobot.URDF_read(file_path)
-
-        if gripper is not None:
-            if isinstance(gripper, int):
-                gripper = links[gripper]
-            elif isinstance(gripper, str):
-                for link in links:
-                    if link.name == gripper:
-                        gripper = link
-                        break
-                else:
-                    raise ValueError(f"no link named {gripper}")
-            else:
-                raise TypeError("bad argument passed as gripper")
-
-        links, name, urdf_string, urdf_filepath = ERobot.URDF_read(file_path)
-        print(cls)
-        return cls(
-            links,
-            name=name,
-            gripper_links=gripper,
-            urdf_string=urdf_string,
-            urdf_filepath=urdf_filepath,
-        )
-
-    @property
-    def urdf_string(self):
-        return self._urdf_string
-
-    @property
-    def urdf_filepath(self):
-        return self._urdf_filepath
-
-    # --------------------------------------------------------------------- #
-
-    def _to_dict(self, robot_alpha=1.0, collision_alpha=0.0):
-
-        # self._set_link_fk(self.q)
-
-        ob = []
-
-        for link in self.links:
-
-            if robot_alpha > 0:
-                for gi in link.geometry:
-                    gi.set_alpha(robot_alpha)
-                    ob.append(gi.to_dict())
-            if collision_alpha > 0:
-                for gi in link.collision:
-                    gi.set_alpha(collision_alpha)
-                    ob.append(gi.to_dict())
-
-        # Do the grippers now
-        for gripper in self.grippers:
-            for link in gripper.links:
-
-                if robot_alpha > 0:
-                    for gi in link.geometry:
-                        gi.set_alpha(robot_alpha)
-                        ob.append(gi.to_dict())
-                if collision_alpha > 0:
-                    for gi in link.collision:
-                        gi.set_alpha(collision_alpha)
-                        ob.append(gi.to_dict())
-
-        # for o in ob:
-        #     print(o)
-
-        return ob
-
-    def _fk_dict(self, robot_alpha=1.0, collision_alpha=0.0):
-        ob = []
-
-        # Do the robot
-        for link in self.links:
-
-            if robot_alpha > 0:
-                for gi in link.geometry:
-                    ob.append(gi.fk_dict())
-            if collision_alpha > 0:
-                for gi in link.collision:
-                    ob.append(gi.fk_dict())
-
-        # Do the grippers now
-        for gripper in self.grippers:
-            for link in gripper.links:
-                if robot_alpha > 0:
-                    for gi in link.geometry:
-                        ob.append(gi.fk_dict())
-                if collision_alpha > 0:
-                    for gi in link.collision:
-                        ob.append(gi.fk_dict())
-
-        return ob
-
-    # --------------------------------------------------------------------- #
-
-    @staticmethod
-    def URDF_read(file_path, tld=None, xacro_tld=None):
-        """
-        Read a URDF file as Links
-        :param file_path: File path relative to the xacro folder
-        :type file_path: str, in Posix file path fprmat
-        :param tld: A custom top-level directory which holds the xacro data,
-            defaults to None
-        :type tld: str, optional
-        :param xacro_tld: A custom top-level within the xacro data,
-            defaults to None
-        :type xacro_tld: str, optional
-        :return: Links and robot name
-        :rtype: tuple(Link list, str)
-        File should be specified relative to ``RTBDATA/URDF/xacro``
-
-        .. note:: If ``tld`` is not supplied, filepath pointing to xacro data should
-            be directly under ``RTBDATA/URDF/xacro`` OR under ``./xacro`` relative
-            to the model file calling this method. If ``tld`` is supplied, then
-            ```file_path``` needs to be relative to ``tld``
-        """
-
-        # get the path to the class that defines the robot
-        if tld is None:
-            base_path = rtb_path_to_datafile("xacro")
-        else:
-            base_path = PurePosixPath(tld)
-        # print("*** urdf_to_ets_args: ", classpath)
-        # add on relative path to get to the URDF or xacro file
-        # base_path = PurePath(classpath).parent.parent / 'URDF' / 'xacro'
-        file_path = base_path / PurePosixPath(file_path)
-        name, ext = splitext(file_path)
-
-        if ext == ".xacro":
-            # it's a xacro file, preprocess it
-            if xacro_tld is not None:
-                xacro_tld = base_path / PurePosixPath(xacro_tld)
-            urdf_string = xacro.main(file_path, xacro_tld)
-            try:
-                urdf = URDF.loadstr(urdf_string, file_path, base_path)
-            except BaseException as e:
-                print("error parsing URDF file", file_path)
-                raise e
-        else:  # pragma nocover
-            urdf_string = open(file_path).read()
-            urdf = URDF.loadstr(urdf_string, file_path, base_path)
-
-        return urdf.elinks, urdf.name, urdf_string, file_path
-
-    # --------------------------------------------------------------------- #
-
-    def get_path(self, end=None, start=None):
-        """
-        Find a path from start to end. The end must come after
-        the start (ie end must be further away from the base link
-        of the robot than start) in the kinematic chain and both links
-        must be a part of the same branch within the robot structure. This
-        method is a work in progress while an approach which generalises
-        to all applications is designed.
-        :param end: end-effector or gripper to compute forward kinematics to
-        :type end: str or Link or Gripper, optional
-        :param start: name or reference to a base link, defaults to None
-        :type start: str or Link, optional
-        :raises ValueError: link not known or ambiguous
-        :return: the path from start to end
-        :rtype: list of Link
-        """
-        path = []
-        n = 0
-
-        end, start, tool = self._get_limit_links(end=end, start=start)
-
-        # This is way faster than doing if x in y method
-        try:
-            return self._path_cache[start.name][end.name]
-        except KeyError:
-            pass
-
-        if start.name not in self._path_cache:
-            self._path_cache[start.name] = {}
-            # self._path_cache_fknm[start.name] = {}
-
-        link = end
-
-        path.append(link)
-        if link.isjoint:
-            n += 1
-
-        while link != start:
-            link = link.parent
-            if link is None:
-                raise ValueError(
-                    f"cannot find path from {start.name} to" f" {end.name}"
-                )
-            path.append(link)
-            if link.isjoint:
-                n += 1
-
-        path.reverse()
-        # path_fknm = [x._fknm for x in path]
-
-        if tool is None:
-            tool = SE3()
-
-        self._path_cache[start.name][end.name] = (path, n, tool)
-        # self._path_cache_fknm[start.name][end.name] = (path_fknm, n, tool.A)
-
-        return path, n, tool
-
-    def fkine(
-        self,
-        q: ArrayLike,
-        end: Union[str, Link, Gripper, None] = None,
-        start: Union[str, Link, Gripper, None] = None,
-        tool: Union[ndarray, SE3, None] = None,
-        include_base: bool = True,
-    ) -> SE3:
-        """
-        Forward kinematics
-
-        :param q: Joint coordinates
-        :type q: ArrayLike
-        :param end: end-effector or gripper to compute forward kinematics to
-        :param start: the link to compute forward kinematics from
-        :param tool: tool transform, optional
-
-        :return: The transformation matrix representing the pose of the
-            end-effector
-
-        - ``T = robot.fkine(q)`` evaluates forward kinematics for the robot at
-          joint configuration ``q``.
-        **Trajectory operation**:
-
-        If ``q`` has multiple rows (mxn), it is considered a trajectory and the
-        result is an ``SE3`` instance with ``m`` values.
-        .. note::
-            - For a robot with a single end-effector there is no need to
-              specify ``end``
-            - For a robot with multiple end-effectors, the ``end`` must
-              be specified.
-            - The robot's base tool transform, if set, is incorporated
-              into the result.
-            - A tool transform, if provided, is incorporated into the result.
-            - Works from the end-effector link to the base
-
-        :references:
-            - Kinematic Derivatives using the Elementary Transform
-              Sequence, J. Haviland and P. Corke
-        """
-        return SE3(
-            self.ets(start, end).fkine(
-                q, base=self._T, tool=tool, include_base=include_base
-            ),
-            check=False,
-        )
-
-    def jacob0(
-        self,
-        q: ArrayLike,
-        end: Union[str, Link, Gripper, None] = None,
-        start: Union[str, Link, Gripper, None] = None,
-        tool: Union[ndarray, SE3, None] = None,
-    ) -> ndarray:
-        r"""
-        Manipulator geometric Jacobian in the base frame
-
-        :param q: Joint coordinate vector
-        :type q: ArrayLike
-        :param end: the particular link or gripper whose velocity the Jacobian
-            describes, defaults to the end-effector if only one is present
-        :param start: the link considered as the base frame, defaults to the robots's base frame
-        :param tool: a static tool transformation matrix to apply to the
-            end of end, defaults to None
-
-        :return J: Manipulator Jacobian in the base frame
-
-        - ``robot.jacobo(q)`` is the manipulator Jacobian matrix which maps
-          joint  velocity to end-effector spatial velocity expressed in the
-          end-effector frame.
-
-        End-effector spatial velocity :math:`\nu = (v_x, v_y, v_z, \omega_x, \omega_y, \omega_z)^T`
-        is related to joint velocity by :math:`{}^{E}\!\nu = \mathbf{J}_m(q) \dot{q}`.
-
-        Example:
-        .. runblock:: pycon
-            >>> import roboticstoolbox as rtb
-            >>> puma = rtb.models.ETS.Puma560()
-            >>> puma.jacobe([0, 0, 0, 0, 0, 0])
-
-        .. warning:: This is the geometric Jacobian as described in texts by
-            Corke, Spong etal., Siciliano etal.  The end-effector velocity is
-            described in terms of translational and angular velocity, not a
-            velocity twist as per the text by Lynch & Park.
-
-        .. warning:: ``start`` and ``end`` must be on the same branch,
-            with ``start`` closest to the base.
-        """  # noqa
-        return self.ets(start, end).jacob0(q, tool=tool)
-
-    def jacobe(
-        self,
-        q: ArrayLike,
-        end: Union[str, Link, Gripper, None] = None,
-        start: Union[str, Link, Gripper, None] = None,
-        tool: Union[ndarray, SE3, None] = None,
-    ) -> ndarray:
-        r"""
-        Manipulator geometric Jacobian in the end-effector frame
-
-        :param q: Joint coordinate vector
-        :type q: ArrayLike
-        :param end: the particular link or Gripper whose velocity the Jacobian
-            describes, defaults to the end-effector if only one is present
-        :param start: the link considered as the base frame, defaults to the robots's base frame
-        :param tool: a static tool transformation matrix to apply to the
-            end of end, defaults to None
-
-        :return J: Manipulator Jacobian in the end-effector frame
-
-        - ``robot.jacobe(q)`` is the manipulator Jacobian matrix which maps
-          joint  velocity to end-effector spatial velocity expressed in the
-          end-effector frame.
-        End-effector spatial velocity :math:`\nu = (v_x, v_y, v_z, \omega_x, \omega_y, \omega_z)^T`
-        is related to joint velocity by :math:`{}^{E}\!\nu = \mathbf{J}_m(q) \dot{q}`.
-
-        Example:
-        .. runblock:: pycon
-            >>> import roboticstoolbox as rtb
-            >>> puma = rtb.models.ETS.Puma560()
-            >>> puma.jacobe([0, 0, 0, 0, 0, 0])
-
-        .. warning:: This is the **geometric Jacobian** as described in texts by
-            Corke, Spong etal., Siciliano etal.  The end-effector velocity is
-            described in terms of translational and angular velocity, not a
-            velocity twist as per the text by Lynch & Park.
-
-        .. warning:: ``start`` and ``end`` must be on the same branch,
-            with ``start`` closest to the base.
-        """  # noqa
-        return self.ets(start, end).jacobe(q, tool=tool)
-
-    def hessian0(
-        self,
-        q: Union[ArrayLike, None] = None,
-        end: Union[str, Link, Gripper, None] = None,
-        start: Union[str, Link, Gripper, None] = None,
-        J0: Union[ndarray, None] = None,
-        tool: Union[ndarray, SE3, None] = None,
-    ) -> ndarray:
-        r"""
-        Manipulator Hessian
-
-        The manipulator Hessian tensor maps joint acceleration to end-effector
-        spatial acceleration, expressed in the world-coordinate frame. This
-        function calulcates this based on the ETS of the robot. One of J0 or q
-        is required. Supply J0 if already calculated to save computation time
-
-        :param q: The joint angles/configuration of the robot (Optional,
-            if not supplied will use the stored q values).
-        :type q: ArrayLike
-        :param end: the final link/Gripper which the Hessian represents
-        :param start: the first link which the Hessian represents
-        :param J0: The manipulator Jacobian in the 0 frame
-        :param tool: a static tool transformation matrix to apply to the
-            end of end, defaults to None
-        
-        :return: The manipulator Hessian in 0 frame
-        
-        This method computes the manipulator Hessian in the base frame.  If
-        we take the time derivative of the differential kinematic relationship
-        .. math::
-            \nu    &= \mat{J}(\vec{q}) \dvec{q} \\
-            \alpha &= \dmat{J} \dvec{q} + \mat{J} \ddvec{q}
-        where
-        .. math::
-            \dmat{J} = \mat{H} \dvec{q}
-        and :math:`\mat{H} \in \mathbb{R}^{6\times n \times n}` is the
-        Hessian tensor.
-
-        The elements of the Hessian are
-        .. math::
-            \mat{H}_{i,j,k} =  \frac{d^2 u_i}{d q_j d q_k}
-        where :math:`u = \{t_x, t_y, t_z, r_x, r_y, r_z\}` are the elements
-        of the spatial velocity vector.
-        Similarly, we can write
-        .. math::
-            \mat{J}_{i,j} = \frac{d u_i}{d q_j}
-        
-        :references:
-            - Kinematic Derivatives using the Elementary Transform
-              Sequence, J. Haviland and P. Corke
-        """
-        return self.ets(start, end).hessian0(q, J0=J0, tool=tool)
-
-    def hessiane(
-        self,
-        q: Union[ArrayLike, None] = None,
-        end: Union[str, Link, Gripper, None] = None,
-        start: Union[str, Link, Gripper, None] = None,
-        Je: Union[ndarray, None] = None,
-        tool: Union[ndarray, SE3, None] = None,
-    ) -> ndarray:
-        r"""
-        Manipulator Hessian
-
-        The manipulator Hessian tensor maps joint acceleration to end-effector
-        spatial acceleration, expressed in the ee frame. This
-        function calulcates this based on the ETS of the robot. One of Je or q
-        is required. Supply Je if already calculated to save computation time
-
-        :param q: The joint angles/configuration of the robot (Optional,
-            if not supplied will use the stored q values).
-        :type q: ArrayLike
-        :param end: the final link/Gripper which the Hessian represents
-        :param start: the first link which the Hessian represents
-        :param Je: The manipulator Jacobian in the ee frame
-        :param tool: a static tool transformation matrix to apply to the
-            end of end, defaults to None
-        
-        :return: The manipulator Hessian in ee frame
-        
-        This method computes the manipulator Hessian in the ee frame.  If
-        we take the time derivative of the differential kinematic relationship
-        .. math::
-            \nu    &= \mat{J}(\vec{q}) \dvec{q} \\
-            \alpha &= \dmat{J} \dvec{q} + \mat{J} \ddvec{q}
-        where
-        .. math::
-            \dmat{J} = \mat{H} \dvec{q}
-        and :math:`\mat{H} \in \mathbb{R}^{6\times n \times n}` is the
-        Hessian tensor.
-
-        The elements of the Hessian are
-        .. math::
-            \mat{H}_{i,j,k} =  \frac{d^2 u_i}{d q_j d q_k}
-        where :math:`u = \{t_x, t_y, t_z, r_x, r_y, r_z\}` are the elements
-        of the spatial velocity vector.
-        Similarly, we can write
-        .. math::
-            \mat{J}_{i,j} = \frac{d u_i}{d q_j}
-        
-        :references:
-            - Kinematic Derivatives using the Elementary Transform
-              Sequence, J. Haviland and P. Corke
-        """
-        return self.ets(start, end).hessiane(q, Je=Je, tool=tool)
-
-    def partial_fkine0(
-        self,
-        q: ArrayLike,
-        n: int = 3,
-        end: Union[str, Link, Gripper, None] = None,
-        start: Union[str, Link, Gripper, None] = None,
-    ):
-        r"""
-        Manipulator Forward Kinematics nth Partial Derivative
-
-        The manipulator Hessian tensor maps joint acceleration to end-effector
-        spatial acceleration, expressed in the ee frame. This
-        function calulcates this based on the ETS of the robot. One of Je or q
-        is required. Supply Je if already calculated to save computation time
-
-        :param q: The joint angles/configuration of the robot (Optional,
-            if not supplied will use the stored q values).
-        :type q: ArrayLike
-        :param end: the final link/Gripper which the Hessian represents
-        :param start: the first link which the Hessian represents
-        :param tool: a static tool transformation matrix to apply to the
-            end of end, defaults to None
-
-        :return: The nth Partial Derivative of the forward kinematics
-
-        :references:
-            - Kinematic Derivatives using the Elementary Transform
-              Sequence, J. Haviland and P. Corke
-        """
-
-        return self.ets(start, end).partial_fkine0(q, n=n)
-
-    def link_collision_damper(
-        self,
-        shape,
-        q=None,
-        di=0.3,
-        ds=0.05,
-        xi=1.0,
-        end=None,
-        start=None,
-        collision_list=None,
-    ):
-        """
-        Formulates an inequality contraint which, when optimised for will
-        make it impossible for the robot to run into a collision. Requires
-        See examples/neo.py for use case
-        :param ds: The minimum distance in which a joint is allowed to
-            approach the collision object shape
-        :type ds: float
-        :param di: The influence distance in which the velocity
-            damper becomes active
-        :type di: float
-        :param xi: The gain for the velocity damper
-        :type xi: float
-        :param from_link: The first link to consider, defaults to the base
-            link
-        :type from_link: Link
-        :param to_link: The last link to consider, will consider all links
-            between from_link and to_link in the robot, defaults to the
-            end-effector link
-        :type to_link: Link
-        :returns: Ain, Bin as the inequality contraints for an omptimisor
-        :rtype: ndarray(6), ndarray(6)
-        """
-
-        end, start, _ = self._get_limit_links(start=start, end=end)
-
-        links, n, _ = self.get_path(start=start, end=end)
-
-        # if q is None:
-        #     q = copy(self.q)
-        # else:
-        #     q = getvector(q, n)
-
-        j = 0
-        Ain = None
-        bin = None
-
-        def indiv_calculation(link, link_col, q):
-            d, wTlp, wTcp = link_col.closest_point(shape, di)
-
-            if d is not None:
-                lpTcp = -wTlp + wTcp
-
-                norm = lpTcp / d
-                norm_h = expand_dims(concatenate((norm, [0, 0, 0])), axis=0)
-
-                # tool = (self.fkine(q, end=link).inv() * SE3(wTlp)).A[:3, 3]
-
-                # Je = self.jacob0(q, end=link, tool=tool)
-                # Je[:3, :] = self._T[:3, :3] @ Je[:3, :]
-
-                # n_dim = Je.shape[1]
-                # dp = norm_h @ shape.v
-                # l_Ain = zeros((1, self.n))
-
-                Je = self.jacobe(q, start=self.base_link, end=link, tool=link_col.T)
-                n_dim = Je.shape[1]
-                dp = norm_h @ shape.v
-                l_Ain = zeros((1, n))
-
-                l_Ain[0, :n_dim] = norm_h @ Je
-                l_bin = (xi * (d - ds) / (di - ds)) + dp
-            else:
-                l_Ain = None
-                l_bin = None
-
-            return l_Ain, l_bin
-
-        for link in links:
-            if link.isjoint:
-                j += 1
-
-            if collision_list is None:
-                col_list = link.collision
-            else:
-                col_list = collision_list[j - 1]
-
-            for link_col in col_list:
-                l_Ain, l_bin = indiv_calculation(link, link_col, q)
-
-                if l_Ain is not None and l_bin is not None:
-                    if Ain is None:
-                        Ain = l_Ain
-                    else:
-                        Ain = concatenate((Ain, l_Ain))
-
-                    if bin is None:
-                        bin = array(l_bin)
-                    else:
-                        bin = concatenate((bin, l_bin))
-
-        return Ain, bin
-
-    def vision_collision_damper(
-        self,
-        shape,
-        camera=None,
-        camera_n=0,
-        q=None,
-        di=0.3,
-        ds=0.05,
-        xi=1.0,
-        end=None,
-        start=None,
-        collision_list=None,
-    ):
-        """
-        Formulates an inequality contraint which, when optimised for will
-        make it impossible for the robot to run into a line of sight.
-        See examples/fetch_vision.py for use case
-        :param camera: The camera link, either as a robotic link or SE3
-            pose
-        :type camera: ERobot or SE3
-        :param camera_n: Degrees of freedom of the camera link
-        :type camera_n: int
-        :param ds: The minimum distance in which a joint is allowed to
-            approach the collision object shape
-        :type ds: float
-        :param di: The influence distance in which the velocity
-            damper becomes active
-        :type di: float
-        :param xi: The gain for the velocity damper
-        :type xi: float
-        :param from_link: The first link to consider, defaults to the base
-            link
-        :type from_link: ELink
-        :param to_link: The last link to consider, will consider all links
-            between from_link and to_link in the robot, defaults to the
-            end-effector link
-        :type to_link: ELink
-        :returns: Ain, Bin as the inequality contraints for an omptimisor
-        :rtype: ndarray(6), ndarray(6)
-        """
-
-        if start is None:
-            start = self.base_link
-
-        if end is None:
-            end = self.ee_link
-
-        links, n, _ = self.get_path(start=start, end=end)
-
-        j = 0
-        Ain = None
-        bin = None
-
-        def rotation_between_vectors(a, b):
-            a = a / npnorm(a)
-            b = b / npnorm(b)
-
-            angle = arccos(dot(a, b))
-            axis = cross(a, b)
-
-            return SE3.AngleAxis(angle, axis)
-
-        if isinstance(camera, ERobot):
-            wTcp = camera.fkine(camera.q).A[:3, 3]
-        elif isinstance(camera, SE3):
-            wTcp = camera.t
-
-        wTtp = shape.T[:3, -1]
-
-        # Create line of sight object
-        los_mid = SE3((wTcp + wTtp) / 2)
-        los_orientation = rotation_between_vectors(array([0.0, 0.0, 1.0]), wTcp - wTtp)
-
-        los = Cylinder(
-            radius=0.001,
-            length=npnorm(wTcp - wTtp),
-            base=(los_mid * los_orientation),
-        )
-
-        def indiv_calculation(link, link_col, q):
-            d, wTlp, wTvp = link_col.closest_point(los, di)
-
-            if d is not None:
-                lpTvp = -wTlp + wTvp
-
-                norm = lpTvp / d
-                norm_h = expand_dims(concatenate((norm, [0, 0, 0])), axis=0)
-
-                tool = SE3((inv(self.fkine(q, end=link).A) @ SE3(wTlp).A)[:3, 3])
-
-                Je = self.jacob0(q, end=link, tool=tool.A)
-                Je[:3, :] = self._T[:3, :3] @ Je[:3, :]
-                n_dim = Je.shape[1]
-
-                if isinstance(camera, ERobot):
-                    Jv = camera.jacob0(camera.q)
-                    Jv[:3, :] = self._T[:3, :3] @ Jv[:3, :]
-
-                    Jv *= npnorm(wTvp - shape.T[:3, -1]) / los.length
-
-                    dpc = norm_h @ Jv
-                    dpc = concatenate(
-                        (
-                            dpc[0, :-camera_n],
-                            zeros(self.n - (camera.n - camera_n)),
-                            dpc[0, -camera_n:],
-                        )
-                    )
-                else:
-                    dpc = zeros((1, self.n + camera_n))
-
-                dpt = norm_h @ shape.v
-                dpt *= npnorm(wTvp - wTcp) / los.length
-
-                l_Ain = zeros((1, self.n + camera_n))
-                l_Ain[0, :n_dim] = norm_h @ Je
-                l_Ain -= dpc
-                l_bin = (xi * (d - ds) / (di - ds)) + dpt
-            else:
-                l_Ain = None
-                l_bin = None
-
-            return l_Ain, l_bin
-
-        for link in links:
-            if link.isjoint:
-                j += 1
-
-            if collision_list is None:
-                col_list = link.collision
-            else:
-                col_list = collision_list[j - 1]
-
-            for link_col in col_list:
-                l_Ain, l_bin = indiv_calculation(link, link_col, q)
-
-                if l_Ain is not None and l_bin is not None:
-                    if Ain is None:
-                        Ain = l_Ain
-                    else:
-                        Ain = concatenate((Ain, l_Ain))
-
-                    if bin is None:
-                        bin = array(l_bin)
-                    else:
-                        bin = concatenate((bin, l_bin))
-
-        return Ain, bin
-
-    # inverse dynamics (recursive Newton-Euler) using spatial vector notation
-    def rne(self, q, qd, qdd, symbolic=False, gravity=None):
-
-        n = self.n
-
-        # allocate intermediate variables
-        Xup = SE3.Alloc(n)
-        Xtree = SE3.Alloc(n)
-
-        v = SpatialVelocity.Alloc(n)
-        a = SpatialAcceleration.Alloc(n)
-        f = SpatialForce.Alloc(n)
-        I = SpatialInertia.Alloc(n)  # noqa
-        s = []  # joint motion subspace
-
-        if symbolic:
-            Q = empty((n,), dtype="O")  # joint torque/force
-        else:
-            Q = empty((n,))  # joint torque/force
-
-        # TODO Should the dynamic parameters of static links preceding joint be
-        # somehow merged with the joint?
-
-        # A temp variable to handle static joints
-        Ts = SE3()
-
-        # A counter through joints
-        j = 0
-
-        # initialize intermediate variables
-        for link in self.links:
-            if link.isjoint:
-                I[j] = SpatialInertia(m=link.m, r=link.r)
-                if symbolic and link.Ts is None:
-                    Xtree[j] = SE3(eye(4, dtype="O"), check=False)
-                else:
-                    Xtree[j] = Ts * SE3(link.Ts, check=False)
-
-                if link.v is not None:
-                    s.append(link.v.s)
-
-                # Increment the joint counter
-                j += 1
-
-                # Reset the Ts tracker
-                Ts = SE3()
-            else:
-                # TODO Keep track of inertia and transform???
-                Ts *= SE3(link.Ts, check=False)
-
-        if gravity is None:
-            a_grav = -SpatialAcceleration(self.gravity)
-        else:
-            a_grav = -SpatialAcceleration(gravity)
-
-        # forward recursion
-        for j in range(0, n):
-            vJ = SpatialVelocity(s[j] * qd[j])
-
-            # transform from parent(j) to j
-            Xup[j] = SE3(self.links[j].A(q[j])).inv()
-
-            if self.links[j].parent is None:
-                v[j] = vJ
-                a[j] = Xup[j] * a_grav + SpatialAcceleration(s[j] * qdd[j])
-            else:
-                jp = self.links[j].parent.jindex  # type: ignore
-                v[j] = Xup[j] * v[jp] + vJ
-                a[j] = Xup[j] * a[jp] + SpatialAcceleration(s[j] * qdd[j]) + v[j] @ vJ
-
-            f[j] = I[j] * a[j] + v[j] @ (I[j] * v[j])
-
-        # backward recursion
-        for j in reversed(range(0, n)):
-
-            # next line could be dot(), but fails for symbolic arguments
-            Q[j] = sum(f[j].A * s[j])
-
-            if self.links[j].parent is not None:
-                jp = self.links[j].parent.jindex  # type: ignore
-                f[jp] = f[jp] + Xup[j] * f[j]
-
-        return Q
-
-    # --------------------------------------------------------------------- #
-
-    def ik_lm_chan(
-        self,
-        Tep: Union[ndarray, SE3],
-        end: Union[str, Link, Gripper, None] = None,
-        start: Union[str, Link, Gripper, None] = None,
-        q0: Union[ndarray, None] = None,
-        ilimit: int = 30,
-        slimit: int = 100,
-        tol: float = 1e-6,
-        reject_jl: bool = True,
-        we: Union[ndarray, None] = None,
-        λ: float = 1.0,
-    ) -> Tuple[ndarray, int, int, int, float]:
-        """
-        Numerical inverse kinematics by Levenberg-Marquadt optimization (Chan's Method)
-
-        :param Tep: The desired end-effector pose or pose trajectory
-        :param end: the particular link or gripper to compute the pose of
-        :param start: the link considered as the base frame, defaults to the robots's base frame
-        :param q0: initial joint configuration (default to random valid joint
-            configuration contrained by the joint limits of the robot)
-        :param ilimit: maximum number of iterations per search
-        :param slimit: maximum number of search attempts
-        :param tol: final error tolerance
-        :param reject_jl: constrain the solution to being within the joint limits of
-            the robot (reject solution with invalid joint configurations and perfrom
-            another search up to the slimit)
-        :param we: a mask vector which weights the end-effector error priority.
-            Corresponds to translation in X, Y and Z and rotation about X, Y and Z
-            respectively
-        :param λ: value of lambda for the damping matrix Wn
-
-        :return: inverse kinematic solution
-        :rtype: tuple (q, success, iterations, searches, residual)
-
-        ``sol = ets.ik_lm_chan(Tep)`` are the joint coordinates (n) corresponding
-        to the robot end-effector pose ``Tep`` which is an ``SE3`` or ``ndarray`` object.
-        This method can be used for robots with any number of degrees of freedom.
-        The return value ``sol`` is a tuple with elements:
-
-        ============    ==========  ===============================================
-        Element         Type        Description
-        ============    ==========  ===============================================
-        ``q``           ndarray(n)  joint coordinates in units of radians or metres
-        ``success``     int         whether a solution was found
-        ``iterations``  int         total number of iterations
-        ``searches``    int         total number of searches
-        ``residual``    float       final value of cost function
-        ============    ==========  ===============================================
-
-        If ``success == 0`` the ``q`` values will be valid numbers, but the
-        solution will be in error.  The amount of error is indicated by
-        the ``residual``.
-
-        **Joint Limits**:
-
-        ``sol = robot.ikine_LM(T, slimit=100)`` which is the deafualt for this method.
-        The solver will initialise a solution attempt with a random valid q0 and
-        perform a maximum of ilimit steps within this attempt. If a solution is not
-        found, this process is repeated up to slimit times.
-
-        **Global search**:
-
-        ``sol = robot.ikine_LM(T, reject_jl=True)`` is the deafualt for this method.
-        By setting reject_jl to True, the solver will discard any solution which
-        violates the defined joint limits of the robot. The solver will then
-        re-initialise with a new random q0 and repeat the process up to slimit times.
-        Note that finding a solution with valid joint coordinates takes longer than
-        without.
-
-        **Underactuated robots:**
-
-        For the case where the manipulator has fewer than 6 DOF the
-        solution space has more dimensions than can be spanned by the
-        manipulator joint coordinates.
-
-        In this case we specify the ``we`` option where the ``we`` vector
-        (6) specifies the Cartesian DOF (in the wrist coordinate frame) that
-        will be ignored in reaching a solution.  The we vector has six
-        elements that correspond to translation in X, Y and Z, and rotation
-        about X, Y and Z respectively. The value can be 0 (for ignore)
-        or above to assign a priority relative to other Cartesian DoF. The number
-        of non-zero elements must equal the number of manipulator DOF.
-
-        For example when using a 3 DOF manipulator tool orientation might
-        be unimportant, in which case use the option ``we=[1, 1, 1, 0, 0, 0]``.
-
-
-
-        .. note::
-
-            - See `Toolbox kinematics wiki page
-                <https://github.com/petercorke/robotics-toolbox-python/wiki/Kinematics>`_
-            - Implements a Levenberg-Marquadt variable-damping solver.
-            - The tolerance is computed on the norm of the error between
-                current and desired tool pose.  This norm is computed from
-                distances and angles without any kind of weighting.
-            - The inverse kinematic solution is generally not unique, and
-                depends on the initial guess ``q0``.
-
-        :references:
-            TODO
-
-        :seealso:
-            TODO
-        """
-
-        return self.ets(start, end).ik_lm_chan(
-            Tep, q0, ilimit, slimit, tol, reject_jl, we, λ
-        )
-
-    def ik_lm_wampler(
-        self,
-        Tep: Union[ndarray, SE3],
-        end: Union[str, Link, Gripper, None] = None,
-        start: Union[str, Link, Gripper, None] = None,
-        q0: Union[ndarray, None] = None,
-        ilimit: int = 30,
-        slimit: int = 100,
-        tol: float = 1e-6,
-        reject_jl: bool = True,
-        we: Union[ndarray, None] = None,
-        λ: float = 1.0,
-    ) -> Tuple[ndarray, int, int, int, float]:
-        """
-        Numerical inverse kinematics by Levenberg-Marquadt optimization (Wamplers's Method)
-
-        :param Tep: The desired end-effector pose or pose trajectory
-        :param end: the particular link or gripper to compute the pose of
-        :param start: the link considered as the base frame, defaults to the robots's base frame
-        :param q0: initial joint configuration (default to random valid joint
-            configuration contrained by the joint limits of the robot)
-        :param ilimit: maximum number of iterations per search
-        :param slimit: maximum number of search attempts
-        :param tol: final error tolerance
-        :param reject_jl: constrain the solution to being within the joint limits of
-            the robot (reject solution with invalid joint configurations and perfrom
-            another search up to the slimit)
-        :param we: a mask vector which weights the end-effector error priority.
-            Corresponds to translation in X, Y and Z and rotation about X, Y and Z
-            respectively
-        :param λ: value of lambda for the damping matrix Wn
-
-        :return: inverse kinematic solution
-        :rtype: tuple (q, success, iterations, searches, residual)
-
-        ``sol = ets.ik_lm_chan(Tep)`` are the joint coordinates (n) corresponding
-        to the robot end-effector pose ``Tep`` which is an ``SE3`` or ``ndarray`` object.
-        This method can be used for robots with any number of degrees of freedom.
-        The return value ``sol`` is a tuple with elements:
-
-        ============    ==========  ===============================================
-        Element         Type        Description
-        ============    ==========  ===============================================
-        ``q``           ndarray(n)  joint coordinates in units of radians or metres
-        ``success``     int         whether a solution was found
-        ``iterations``  int         total number of iterations
-        ``searches``    int         total number of searches
-        ``residual``    float       final value of cost function
-        ============    ==========  ===============================================
-
-        If ``success == 0`` the ``q`` values will be valid numbers, but the
-        solution will be in error.  The amount of error is indicated by
-        the ``residual``.
-
-        **Joint Limits**:
-
-        ``sol = robot.ikine_LM(T, slimit=100)`` which is the deafualt for this method.
-        The solver will initialise a solution attempt with a random valid q0 and
-        perform a maximum of ilimit steps within this attempt. If a solution is not
-        found, this process is repeated up to slimit times.
-
-        **Global search**:
-
-        ``sol = robot.ikine_LM(T, reject_jl=True)`` is the deafualt for this method.
-        By setting reject_jl to True, the solver will discard any solution which
-        violates the defined joint limits of the robot. The solver will then
-        re-initialise with a new random q0 and repeat the process up to slimit times.
-        Note that finding a solution with valid joint coordinates takes longer than
-        without.
-
-        **Underactuated robots:**
-
-        For the case where the manipulator has fewer than 6 DOF the
-        solution space has more dimensions than can be spanned by the
-        manipulator joint coordinates.
-
-        In this case we specify the ``we`` option where the ``we`` vector
-        (6) specifies the Cartesian DOF (in the wrist coordinate frame) that
-        will be ignored in reaching a solution.  The we vector has six
-        elements that correspond to translation in X, Y and Z, and rotation
-        about X, Y and Z respectively. The value can be 0 (for ignore)
-        or above to assign a priority relative to other Cartesian DoF. The number
-        of non-zero elements must equal the number of manipulator DOF.
-
-        For example when using a 3 DOF manipulator tool orientation might
-        be unimportant, in which case use the option ``we=[1, 1, 1, 0, 0, 0]``.
-
-
-
-        .. note::
-
-            - See `Toolbox kinematics wiki page
-                <https://github.com/petercorke/robotics-toolbox-python/wiki/Kinematics>`_
-            - Implements a Levenberg-Marquadt variable-damping solver.
-            - The tolerance is computed on the norm of the error between
-                current and desired tool pose.  This norm is computed from
-                distances and angles without any kind of weighting.
-            - The inverse kinematic solution is generally not unique, and
-                depends on the initial guess ``q0``.
-
-        :references:
-            TODO
-
-        :seealso:
-            TODO
-        """
-
-        return self.ets(start, end).ik_lm_wampler(
-            Tep, q0, ilimit, slimit, tol, reject_jl, we, λ
-        )
-
-    def ik_lm_sugihara(
-        self,
-        Tep: Union[ndarray, SE3],
-        end: Union[str, Link, Gripper, None] = None,
-        start: Union[str, Link, Gripper, None] = None,
-        q0: Union[ndarray, None] = None,
-        ilimit: int = 30,
-        slimit: int = 100,
-        tol: float = 1e-6,
-        reject_jl: bool = True,
-        we: Union[ndarray, None] = None,
-        λ: float = 1.0,
-    ) -> Tuple[ndarray, int, int, int, float]:
-        """
-        Numerical inverse kinematics by Levenberg-Marquadt optimization (Sugihara's Method)
-
-        :param Tep: The desired end-effector pose or pose trajectory
-        :param end: the particular link or gripper to compute the pose of
-        :param start: the link considered as the base frame, defaults to the robots's base frame
-        :param q0: initial joint configuration (default to random valid joint
-            configuration contrained by the joint limits of the robot)
-        :param ilimit: maximum number of iterations per search
-        :param slimit: maximum number of search attempts
-        :param tol: final error tolerance
-        :param reject_jl: constrain the solution to being within the joint limits of
-            the robot (reject solution with invalid joint configurations and perfrom
-            another search up to the slimit)
-        :param we: a mask vector which weights the end-effector error priority.
-            Corresponds to translation in X, Y and Z and rotation about X, Y and Z
-            respectively
-        :param λ: value of lambda for the damping matrix Wn
-
-        :return: inverse kinematic solution
-        :rtype: tuple (q, success, iterations, searches, residual)
-
-        ``sol = ets.ik_lm_chan(Tep)`` are the joint coordinates (n) corresponding
-        to the robot end-effector pose ``Tep`` which is an ``SE3`` or ``ndarray`` object.
-        This method can be used for robots with any number of degrees of freedom.
-        The return value ``sol`` is a tuple with elements:
-
-        ============    ==========  ===============================================
-        Element         Type        Description
-        ============    ==========  ===============================================
-        ``q``           ndarray(n)  joint coordinates in units of radians or metres
-        ``success``     int         whether a solution was found
-        ``iterations``  int         total number of iterations
-        ``searches``    int         total number of searches
-        ``residual``    float       final value of cost function
-        ============    ==========  ===============================================
-
-        If ``success == 0`` the ``q`` values will be valid numbers, but the
-        solution will be in error.  The amount of error is indicated by
-        the ``residual``.
-
-        **Joint Limits**:
-
-        ``sol = robot.ikine_LM(T, slimit=100)`` which is the deafualt for this method.
-        The solver will initialise a solution attempt with a random valid q0 and
-        perform a maximum of ilimit steps within this attempt. If a solution is not
-        found, this process is repeated up to slimit times.
-
-        **Global search**:
-
-        ``sol = robot.ikine_LM(T, reject_jl=True)`` is the deafualt for this method.
-        By setting reject_jl to True, the solver will discard any solution which
-        violates the defined joint limits of the robot. The solver will then
-        re-initialise with a new random q0 and repeat the process up to slimit times.
-        Note that finding a solution with valid joint coordinates takes longer than
-        without.
-
-        **Underactuated robots:**
-
-        For the case where the manipulator has fewer than 6 DOF the
-        solution space has more dimensions than can be spanned by the
-        manipulator joint coordinates.
-
-        In this case we specify the ``we`` option where the ``we`` vector
-        (6) specifies the Cartesian DOF (in the wrist coordinate frame) that
-        will be ignored in reaching a solution.  The we vector has six
-        elements that correspond to translation in X, Y and Z, and rotation
-        about X, Y and Z respectively. The value can be 0 (for ignore)
-        or above to assign a priority relative to other Cartesian DoF. The number
-        of non-zero elements must equal the number of manipulator DOF.
-
-        For example when using a 3 DOF manipulator tool orientation might
-        be unimportant, in which case use the option ``we=[1, 1, 1, 0, 0, 0]``.
-
-
-
-        .. note::
-
-            - See `Toolbox kinematics wiki page
-                <https://github.com/petercorke/robotics-toolbox-python/wiki/Kinematics>`_
-            - Implements a Levenberg-Marquadt variable-damping solver.
-            - The tolerance is computed on the norm of the error between
-                current and desired tool pose.  This norm is computed from
-                distances and angles without any kind of weighting.
-            - The inverse kinematic solution is generally not unique, and
-                depends on the initial guess ``q0``.
-
-        :references:
-            TODO
-
-        :seealso:
-            TODO
-        """
-
-        return self.ets(start, end).ik_lm_sugihara(
-            Tep, q0, ilimit, slimit, tol, reject_jl, we, λ
-        )
-
-    def ik_nr(
-        self,
-        Tep: Union[ndarray, SE3],
-        end: Union[str, Link, Gripper, None] = None,
-        start: Union[str, Link, Gripper, None] = None,
-        q0: Union[ndarray, None] = None,
-        ilimit: int = 30,
-        slimit: int = 100,
-        tol: float = 1e-6,
-        reject_jl: bool = True,
-        we: Union[ndarray, None] = None,
-        use_pinv: int = True,
-        pinv_damping: float = 0.0,
-    ) -> Tuple[ndarray, int, int, int, float]:
-        """
-        Numerical inverse kinematics by Levenberg-Marquadt optimization (Newton-Raphson Method)
-
-        :param Tep: The desired end-effector pose or pose trajectory
-        :param end: the particular link or gripper to compute the pose of
-        :param start: the link considered as the base frame, defaults to the robots's base frame
-        :param q0: initial joint configuration (default to random valid joint
-            configuration contrained by the joint limits of the robot)
-        :param ilimit: maximum number of iterations per search
-        :param slimit: maximum number of search attempts
-        :param tol: final error tolerance
-        :param reject_jl: constrain the solution to being within the joint limits of
-            the robot (reject solution with invalid joint configurations and perfrom
-            another search up to the slimit)
-        :param we: a mask vector which weights the end-effector error priority.
-            Corresponds to translation in X, Y and Z and rotation about X, Y and Z
-            respectively
-        :param λ: value of lambda for the damping matrix Wn
-
-        :return: inverse kinematic solution
-        :rtype: tuple (q, success, iterations, searches, residual)
-
-        ``sol = ets.ik_lm_chan(Tep)`` are the joint coordinates (n) corresponding
-        to the robot end-effector pose ``Tep`` which is an ``SE3`` or ``ndarray`` object.
-        This method can be used for robots with any number of degrees of freedom.
-        The return value ``sol`` is a tuple with elements:
-
-        ============    ==========  ===============================================
-        Element         Type        Description
-        ============    ==========  ===============================================
-        ``q``           ndarray(n)  joint coordinates in units of radians or metres
-        ``success``     int         whether a solution was found
-        ``iterations``  int         total number of iterations
-        ``searches``    int         total number of searches
-        ``residual``    float       final value of cost function
-        ============    ==========  ===============================================
-
-        If ``success == 0`` the ``q`` values will be valid numbers, but the
-        solution will be in error.  The amount of error is indicated by
-        the ``residual``.
-
-        **Joint Limits**:
-
-        ``sol = robot.ikine_LM(T, slimit=100)`` which is the deafualt for this method.
-        The solver will initialise a solution attempt with a random valid q0 and
-        perform a maximum of ilimit steps within this attempt. If a solution is not
-        found, this process is repeated up to slimit times.
-
-        **Global search**:
-
-        ``sol = robot.ikine_LM(T, reject_jl=True)`` is the deafualt for this method.
-        By setting reject_jl to True, the solver will discard any solution which
-        violates the defined joint limits of the robot. The solver will then
-        re-initialise with a new random q0 and repeat the process up to slimit times.
-        Note that finding a solution with valid joint coordinates takes longer than
-        without.
-
-        **Underactuated robots:**
-
-        For the case where the manipulator has fewer than 6 DOF the
-        solution space has more dimensions than can be spanned by the
-        manipulator joint coordinates.
-
-        In this case we specify the ``we`` option where the ``we`` vector
-        (6) specifies the Cartesian DOF (in the wrist coordinate frame) that
-        will be ignored in reaching a solution.  The we vector has six
-        elements that correspond to translation in X, Y and Z, and rotation
-        about X, Y and Z respectively. The value can be 0 (for ignore)
-        or above to assign a priority relative to other Cartesian DoF. The number
-        of non-zero elements must equal the number of manipulator DOF.
-
-        For example when using a 3 DOF manipulator tool orientation might
-        be unimportant, in which case use the option ``we=[1, 1, 1, 0, 0, 0]``.
-
-
-
-        .. note::
-
-            - See `Toolbox kinematics wiki page
-                <https://github.com/petercorke/robotics-toolbox-python/wiki/Kinematics>`_
-            - Implements a Levenberg-Marquadt variable-damping solver.
-            - The tolerance is computed on the norm of the error between
-                current and desired tool pose.  This norm is computed from
-                distances and angles without any kind of weighting.
-            - The inverse kinematic solution is generally not unique, and
-                depends on the initial guess ``q0``.
-
-        :references:
-            TODO
-
-        :seealso:
-            TODO
-        """
-
-        return self.ets(start, end).ik_nr(
-            Tep, q0, ilimit, slimit, tol, reject_jl, we, use_pinv, pinv_damping
-        )
-
-    def ik_gn(
-        self,
-        Tep: Union[ndarray, SE3],
-        end: Union[str, Link, Gripper, None] = None,
-        start: Union[str, Link, Gripper, None] = None,
-        q0: Union[ndarray, None] = None,
-        ilimit: int = 30,
-        slimit: int = 100,
-        tol: float = 1e-6,
-        reject_jl: bool = True,
-        we: Union[ndarray, None] = None,
-        use_pinv: int = True,
-        pinv_damping: float = 0.0,
-    ) -> Tuple[ndarray, int, int, int, float]:
-        """
-        Numerical inverse kinematics by Levenberg-Marquadt optimization (Gauss-NewtonMethod)
-
-        :param Tep: The desired end-effector pose or pose trajectory
-        :param end: the particular link or gripper to compute the pose of
-        :param start: the link considered as the base frame, defaults to the robots's base frame
-        :param q0: initial joint configuration (default to random valid joint
-            configuration contrained by the joint limits of the robot)
-        :param ilimit: maximum number of iterations per search
-        :param slimit: maximum number of search attempts
-        :param tol: final error tolerance
-        :param reject_jl: constrain the solution to being within the joint limits of
-            the robot (reject solution with invalid joint configurations and perfrom
-            another search up to the slimit)
-        :param we: a mask vector which weights the end-effector error priority.
-            Corresponds to translation in X, Y and Z and rotation about X, Y and Z
-            respectively
-        :param λ: value of lambda for the damping matrix Wn
-
-        :return: inverse kinematic solution
-        :rtype: tuple (q, success, iterations, searches, residual)
-
-        ``sol = ets.ik_lm_chan(Tep)`` are the joint coordinates (n) corresponding
-        to the robot end-effector pose ``Tep`` which is an ``SE3`` or ``ndarray`` object.
-        This method can be used for robots with any number of degrees of freedom.
-        The return value ``sol`` is a tuple with elements:
-
-        ============    ==========  ===============================================
-        Element         Type        Description
-        ============    ==========  ===============================================
-        ``q``           ndarray(n)  joint coordinates in units of radians or metres
-        ``success``     int         whether a solution was found
-        ``iterations``  int         total number of iterations
-        ``searches``    int         total number of searches
-        ``residual``    float       final value of cost function
-        ============    ==========  ===============================================
-
-        If ``success == 0`` the ``q`` values will be valid numbers, but the
-        solution will be in error.  The amount of error is indicated by
-        the ``residual``.
-
-        **Joint Limits**:
-
-        ``sol = robot.ikine_LM(T, slimit=100)`` which is the deafualt for this method.
-        The solver will initialise a solution attempt with a random valid q0 and
-        perform a maximum of ilimit steps within this attempt. If a solution is not
-        found, this process is repeated up to slimit times.
-
-        **Global search**:
-
-        ``sol = robot.ikine_LM(T, reject_jl=True)`` is the deafualt for this method.
-        By setting reject_jl to True, the solver will discard any solution which
-        violates the defined joint limits of the robot. The solver will then
-        re-initialise with a new random q0 and repeat the process up to slimit times.
-        Note that finding a solution with valid joint coordinates takes longer than
-        without.
-
-        **Underactuated robots:**
-
-        For the case where the manipulator has fewer than 6 DOF the
-        solution space has more dimensions than can be spanned by the
-        manipulator joint coordinates.
-
-        In this case we specify the ``we`` option where the ``we`` vector
-        (6) specifies the Cartesian DOF (in the wrist coordinate frame) that
-        will be ignored in reaching a solution.  The we vector has six
-        elements that correspond to translation in X, Y and Z, and rotation
-        about X, Y and Z respectively. The value can be 0 (for ignore)
-        or above to assign a priority relative to other Cartesian DoF. The number
-        of non-zero elements must equal the number of manipulator DOF.
-
-        For example when using a 3 DOF manipulator tool orientation might
-        be unimportant, in which case use the option ``we=[1, 1, 1, 0, 0, 0]``.
-
-
-
-        .. note::
-
-            - See `Toolbox kinematics wiki page
-                <https://github.com/petercorke/robotics-toolbox-python/wiki/Kinematics>`_
-            - Implements a Levenberg-Marquadt variable-damping solver.
-            - The tolerance is computed on the norm of the error between
-                current and desired tool pose.  This norm is computed from
-                distances and angles without any kind of weighting.
-            - The inverse kinematic solution is generally not unique, and
-                depends on the initial guess ``q0``.
-
-        :references:
-            TODO
-
-        :seealso:
-            TODO
-        """
-
-        return self.ets(start, end).ik_gn(
-            Tep, q0, ilimit, slimit, tol, reject_jl, we, use_pinv, pinv_damping
-        )
-
-    def ikine_LM(
-        self,
-        Tep: Union[ndarray, SE3],
-        end: Union[str, Link, Gripper, None] = None,
-        start: Union[str, Link, Gripper, None] = None,
-        q0: Union[ArrayLike, None] = None,
-        ilimit: int = 30,
-        slimit: int = 100,
-        tol: float = 1e-6,
-        joint_limits: bool = False,
-        mask: Union[ArrayLike, None] = None,
-        seed: Union[int, None] = None,
-    ):
-        return self.ets(start, end).ikine_LM(
-            Tep=Tep,
-            q0=q0,
-            ilimit=ilimit,
-            slimit=slimit,
-            tol=tol,
-            joint_limits=joint_limits,
-            mask=mask,
-            seed=seed,
-        )
-
-
-# =========================================================================== #
-
-
-class ERobot2(BaseERobot):
-    def __init__(self, arg, **kwargs):
-
-        if isinstance(arg, ETS2):
-            # we're passed an ETS string
-            links = []
-            # chop it up into segments, a link frame after every joint
-            parent = None
-            for j, ets_j in enumerate(arg.split()):
-                elink = Link2(ETS2(ets_j), parent=parent, name=f"link{j:d}")
-                parent = elink
-                if (
-                    elink.qlim is None
-                    and elink.v is not None
-                    and elink.v.qlim is not None
-                ):
-                    elink.qlim = elink.v.qlim
-                links.append(elink)
-
-        elif islistof(arg, Link2):
-            links = arg
-        else:
-            raise TypeError("constructor argument must be ETS2 or list of Link2")
-
-        super().__init__(links, **kwargs)
-
-        # should just set it to None
-        self.base = SE2()  # override superclass
-
-    @property
-    def base(self) -> SE2:
-        """
-        Get/set robot base transform (Robot superclass)
-
-        - ``robot.base`` is the robot base transform
-
-        :return: robot tool transform
-        :rtype: SE2 instance
-
-        - ``robot.base = ...`` checks and sets the robot base transform
-
-        .. note:: The private attribute ``_base`` will be None in the case of
-            no base transform, but this property will return ``SE3()`` which
-            is an identity matrix.
-        """
-        if self._base is None:
-            self._base = SE2()
-
-        # return a copy, otherwise somebody with
-        # reference to the base can change it
-        return self._base.copy()
-
-    @base.setter
-    def base(self, T):
-        if T is None:
-            self._base = T
-        elif isinstance(self, ERobot2):
-            # 2D robot
-            if isinstance(T, SE2):
-                self._base = T
-            elif SE2.isvalid(T):
-                self._tool = SE2(T, check=True)
-        else:
-            raise ValueError("base must be set to None (no tool) or SE2")
-
-    def jacob0(self, q, start=None, end=None):
-        return self.ets(start, end).jacob0(q)
-
-    def jacobe(self, q, start=None, end=None):
-        return self.ets(start, end).jacobe(q)
-
-    def fkine(self, q, end=None, start=None):
-
-        return self.ets(start, end).fkine(q)
-
-
-# --------------------------------------------------------------------- #
-
-# def teach(
-#         self,
-#         q=None,
-#         block=True,
-#         limits=None,
-#         vellipse=False,
-#         fellipse=False,
-#         eeframe=True,
-#         name=False,
-#         unit='rad',
-#         backend='pyplot2'):
-#     """
-#     2D Graphical teach pendant
-#     :param block: Block operation of the code and keep the figure open
-#     :type block: bool
-#     :param q: The joint configuration of the robot (Optional,
-#         if not supplied will use the stored q values).
-#     :type q: float ndarray(n)
-#     :param limits: Custom view limits for the plot. If not supplied will
-#         autoscale, [x1, x2, y1, y2]
-#     :type limits: array_like(4)
-#     :param vellipse: (Plot Option) Plot the velocity ellipse at the
-#         end-effector
-#     :type vellipse: bool
-#     :param vellipse: (Plot Option) Plot the force ellipse at the
-#         end-effector
-#     :type vellipse: bool
-#     :param eeframe: (Plot Option) Plot the end-effector coordinate frame
-#         at the location of the end-effector. Uses three arrows, red,
-#         green and blue to indicate the x, y, and z-axes.
-#     :type eeframe: bool
-#     :param name: (Plot Option) Plot the name of the robot near its base
-#     :type name: bool
-#     :param unit: angular units: 'rad' [default], or 'deg'
-#     :type unit: str
-
-#     :return: A reference to the PyPlot object which controls the
-#         matplotlib figure
-#     :rtype: PyPlot
-#     - ``robot.teach2(q)`` creates a 2D matplotlib plot which allows the
-#       user to "drive" a graphical robot using a graphical slider panel.
-#       The robot's inital joint configuration is ``q``. The plot will
-#       autoscale with an aspect ratio of 1.
-#     - ``robot.teach2()`` as above except the robot's stored value of ``q``
-#       is used.
-#     .. note::
-#         - Program execution is blocked until the teach window is
-#           dismissed.  If ``block=False`` the method is non-blocking but
-#           you need to poll the window manager to ensure that the window
-#           remains responsive.
-#         - The slider limits are derived from the joint limit properties.
-#           If not set then:
-#             - For revolute joints they are assumed to be [-pi, +pi]
-#             - For prismatic joint they are assumed unknown and an error
-#               occurs.
-#           If not set then
-#             - For revolute joints they are assumed to be [-pi, +pi]
-#             - For prismatic joint they are assumed unknown and an error
-#               occurs.
-#     """
-
-#     if q is None:
-#         q = zeros((self.n,))
-#     else:
-#         q = getvector(q, self.n)
-
-#     if unit == 'deg':
-#         q = self.toradians(q)
-
-#     # Make an empty 3D figure
-#     env = self._get_graphical_backend(backend)
-
-#     # Add the robot to the figure in readonly mode
-#     env.launch('Teach ' + self.name, limits=limits)
-#     env.add(
-#         self, readonly=True,
-#         eeframe=eeframe, name=name)
-
-#     env._add_teach_panel(self, q)
-
-#     if limits is None:
-#         limits = r_[-1, 1, -1, 1] * self.reach * 1.5
-#         env.ax.set_xlim([limits[0], limits[1]])
-#         env.ax.set_ylim([limits[2], limits[3]])
-
-#     if vellipse:
-#         vell = self.vellipse(centre='ee', scale=0.5)
-#         env.add(vell)
-
-#     if fellipse:
-#         fell = self.fellipse(centre='ee')
-#         env.add(fell)
-
-#     # Keep the plot open
-#     if block:           # pragma: no cover
-#         env.hold()
-
-#     return env
-
-
-if __name__ == "__main__":  # pragma nocover
-=======
 class ERobot2:
     def __init__(self, *args, **kwargs):
->>>>>>> caacfaef
 
         # warn("ERobot2 is deprecated, use iscollided instead", FutureWarning)
 

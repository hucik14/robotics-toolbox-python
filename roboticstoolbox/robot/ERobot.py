#!/usr/bin/env python3
"""
Created on Tue Apr 24 15:48:52 2020
@author: Jesse Haviland
"""

from os.path import splitext
import copy
import tempfile
import subprocess
import webbrowser
import numpy as np
from spatialmath import SE3, SE2
from spatialmath.base.argcheck import getvector, verifymatrix, getmatrix, \
    islistof

from roboticstoolbox.robot.ELink import ELink, ELink2, BaseELink
from roboticstoolbox.robot.ETS import ETS, ETS2
from roboticstoolbox.robot.DHRobot import DHRobot
from roboticstoolbox.tools import xacro
from roboticstoolbox.tools import URDF
from roboticstoolbox.robot.Robot import Robot
from roboticstoolbox.robot.Gripper import Gripper
from roboticstoolbox.tools.data import path_to_datafile

from pathlib import PurePosixPath
from ansitable import ANSITable, Column
from spatialmath import SpatialAcceleration, SpatialVelocity, \
    SpatialInertia, SpatialForce

import fknm


class BaseERobot(Robot):

    """
    Construct an ERobot object
    :param et_list: List of elementary transforms which represent the robot
        kinematics
    :type et_list: ET list
    :param name: Name of the robot
    :type name: str, optional
    :param manufacturer: Manufacturer of the robot
    :type manufacturer: str, optional
    :param base: Location of the base is the world frame
    :type base: SE3, optional
    :param tool: Offset of the flange of the robot to the end-effector
    :type tool: SE3, optional
    :param gravity: The gravity vector
    :type n: ndarray(3)
    An ERobot represents the kinematics of a serial-link manipulator with
    one or more branches.
    From ETS
    --------
    Example:
    .. runblock:: pycon
        >>> from roboticstoolbox import ETS, ERobot
        >>> ets = ETS.rz() * ETS.ry() * ETS.tz(1) * ETS.ry() * ETS.tz(1)
        >>> robot = ERobot(ets)
        >>> print(robot)
    The ETS is partitioned such that a new link frame is created **after** every
    joint variable.
    From list of ELinks
    -------------------
    Example:
    .. runblock:: pycon
        >>> from roboticstoolbox import ETS, ERobot
        >>> link1 = ELink(ETS.rz(), name='link1')
        >>> link2 = ELink(ETS.ry(), name='link2', parent=link1)
        >>> link3 = ELink(ETS.tz(1) * ETS.ry(), name='link3', parent=link2)
        >>> link4 = ELink(ETS.tz(1), name='ee', parent=link3)
        >>> robot = ERobot([link1, link2, link3, link4])
        >>> print(robot)
    A number of ``ELink`` objects are created, each has a transform with
    respect to the previous frame, and all except the first link have a parent.
    The implicit parent of the first link is the base.
    The parent also can be specified as a string, and its name is mapped to the
    parent link by name in ``ERobot``.
    If no ``parent`` arguments are given it is assumed the links are in
    sequential order, and the parent hierarchy will be automatically
    established.
    .. runblock:: pycon
        >>> from roboticstoolbox import ETS, ERobot
        >>> robot = ERobot([
        >>>     ELink(ETS.rz(), name='link1'),
        >>>     ELink(ETS.ry(), name='link2'),
        >>>     ELink(ETS.tz(1) * ETS.ry(), name='link3'),
        >>>     ELink(ETS.tz(1), name='ee')
        >>>             ])
        >>> print(robot)
    Branched robots
    ---------------
    Example:
    .. runblock:: pycon
        >>> robot = ERobot([
        >>>    ELink(ETS.rz(), name='link1'),
        >>>    ELink(ETS.tx(1) * ETS.ty(-0.5) * ETS.rz(), name='link2', parent='link1'),
        >>>    ELink(ETS.tx(1), name='ee_1', parent='link2'),
        >>>    ELink(ETS.tx(1) * ETS.ty(0.5) * ETS.rz(), name='link3', parent='link1'),
        >>>    ELink(ETS.tx(1), name='ee_2', parent='link3')
        >>>             ])
        >>> print(robot)
    :references:
        - Kinematic Derivatives using the Elementary Transform Sequence,
          J. Haviland and P. Corke
    """  # noqa E501

    def __init__(
            self,
            links,
            base_link=None,
            gripper_links=None,
            checkjindex=True,
            **kwargs
    ):

        self._ets = []
        self._linkdict = {}
        self._n = 0
        self._ee_links = []
        self._base_link = None

        # Ordered links, we reorder the input elinks to be in depth first
        # search order
        orlinks = []

        # check all the incoming ELink objects
        n = 0
        for k, link in enumerate(links):
            # if link has no name, give it one
            if link.name is None:
                link.name = f"link-{k}"
            link.number = k + 1

            # put it in the link dictionary, check for duplicates
            if link.name in self._linkdict:
                raise ValueError(
                    f'link name {link.name} is not unique')
            self._linkdict[link.name] = link

            if link.isjoint:
                n += 1

        # resolve parents given by name, within the context of
        # this set of links
        for link in links:
            if isinstance(link.parent, str):
                link._parent = self._linkdict[link.parent]

        if all([link.parent is None for link in links]):
            # no parent links were given, assume they are sequential
            for i in range(len(links) - 1):
                links[i + 1]._parent = links[i]

        self._n = n

        # scan for base
        for link in links:
            # is this a base link?
            if link._parent is None:
                if self._base_link is not None:
                    raise ValueError('Multiple base links')
                self._base_link = link
            else:
                # no, update children of this link's parent
                link._parent._children.append(link)

        # Set up the gripper, make a list containing the root of all
        # grippers
        if gripper_links is not None:
            if isinstance(gripper_links, ELink):
                gripper_links = [gripper_links]
        else:
            gripper_links = []

        # An empty list to hold all grippers
        self.grippers = []

        # Make a gripper object for each gripper
        for link in gripper_links:
            g_links = self.dfs_links(link)

            # Remove gripper links from the robot
            for g_link in g_links:
                links.remove(g_link)

            # Save the gripper object
            self.grippers.append(Gripper(g_links))

        # Subtract the n of the grippers from the n of the robot
        for gripper in self.grippers:
            self._n -= gripper.n

        # Set the ee links
        self.ee_links = []
        if len(gripper_links) == 0:
            for link in links:
                # is this a leaf node? and do we not have any grippers
                if len(link.children) == 0:
                    # no children, must be an end-effector
                    self.ee_links.append(link)
        else:
            for link in gripper_links:
                # use the passed in value
                self.ee_links.append(link.parent)

        # assign the joint indices
        if all([link.jindex is None for link in links]):
            # no joints have an index
            jindex = [0]  # "mutable integer" hack

            def visit_link(link, jindex):
                # if it's a joint, assign it a jindex and increment it
                if link.isjoint and link in links:
                    link.jindex = jindex[0]
                    jindex[0] += 1

                if link in links:
                    orlinks.append(link)

            # visit all links in DFS order
            self.dfs_links(
                self.base_link, lambda link: visit_link(link, jindex))

        elif all([link.jindex is not None for link in links if link.isjoint]):
            # jindex set on all, check they are unique and contiguous
            if checkjindex:
                jset = set(range(self._n))
                for link in links:
                    if link.isjoint and link.jindex not in jset:
                        raise ValueError(
                            f'joint index {link.jindex} was '
                            'repeated or out of range')
                    jset -= set([link.jindex])
                if len(jset) > 0:  # pragma nocover  # is impossible
                    raise ValueError(f'joints {jset} were not assigned')
            orlinks = links
        else:
            # must be a mixture of ELinks with/without jindex
            raise ValueError(
                'all links must have a jindex, or none have a jindex')

        self._nbranches = sum([link.nchildren == 0 for link in links])

        # Current joint angles of the robot
        # TODO should go to Robot class?
        self.q = np.zeros(self.n)
        self.qd = np.zeros(self.n)
        self.qdd = np.zeros(self.n)
        self.control_type = 'v'

        # Set up qlim
        qlim = np.zeros((2, self.n))
        j = 0

        for i in range(len(orlinks)):
            if orlinks[i].isjoint:
                qlim[:, j] = orlinks[i].qlim
                j += 1
        self._qlim = qlim

        for i in range(self.n):
            if np.any(qlim[:, i] != 0) and \
                    not np.any(np.isnan(qlim[:, i])):
                self._valid_qlim = True

        super().__init__(orlinks, **kwargs)

    def __str__(self):
        """
        Pretty prints the ETS Model of the robot.
        :return: Pretty print of the robot model
        :rtype: str
        .. note::
            - Constant links are shown in blue.
            - End-effector links are prefixed with an @
            - Angles in degrees
            - The robot base frame is denoted as ``BASE`` and is equal to the
              robot's ``base`` attribute.
        """
        table = ANSITable(
            Column("id", headalign="^", colalign=">"),
            Column("link", headalign="^", colalign="<"),
            Column("joint", headalign="^", colalign=">"),
            Column("parent", headalign="^", colalign="<"),
            Column("ETS", headalign="^", colalign="<"),
            border="thin")
        for link in self:
            color = "" if link.isjoint else "<<blue>>"
            ee = "@" if link in self.ee_links else ""
            ets = link.ets()
            if link.parent is None:
                parent_name = "BASE"
            else:
                parent_name = link.parent.name
            s = ets.__str__(f"q{link._jindex}")
            if len(s) > 0:
                s = " \u2295 " + s

            if link.isjoint:
                if link._joint_name is not None:
                    jname = link._joint_name
                else:
                    jname = link.jindex
            else:
                jname = ''
            table.row(
                link.number,
                color + ee + link.name,
                jname,
                parent_name,
                f"{{{link.name}}} = {{{parent_name}}}{s}"
            )
        if isinstance(self, ERobot):
            classname = 'ERobot'
        elif isinstance(self, ERobot2):
            classname = 'ERobot2'
        s = f"{classname}: {self.name}"
        if self.manufacturer is not None and len(self.manufacturer) > 0:
            s += f" (by {self.manufacturer})"
        s += f", {self.n} joints ({self.structure})"
        if self.nbranches > 1:
            s += f", {self.nbranches} branches"
        if self._hasdynamics:
            s += ", dynamics"
        if any([len(link.geometry) > 0 for link in self.links]):
            s += ", geometry"
        if any([len(link.collision) > 0 for link in self.links]):
            s += ", collision"
        s += "\n"

        s += str(table)
        s += self.configurations_str()

        return s

    def hierarchy(self):
        """
        Pretty print the robot link hierachy
        :return: Pretty print of the robot model
        :rtype: str
        Example:
        .. runblock:: pycon
            >>> import roboticstoolbox as rtb
            >>> robot = rtb.models.URDF.Panda()
            >>> robot.hierarchy()
        """

        # link = self.base_link

        def recurse(link, indent=0):
            print(' ' * indent * 2, link.name)
            for child in link.child:
                recurse(child, indent + 1)

        recurse(self.base_link)

    # @property
    # def qlim(self):
    #     return self._qlim

    # @property
    # def valid_qlim(self):

    #     return self._valid_qlim

# --------------------------------------------------------------------- #

    @property
    def n(self):
        """
        Number of joints
        :return: number of variable joint in the robot's kinematic tree
        :rtype: int
        The sum of the number of revolute and prismatic joints.
        """
        return self._n

# --------------------------------------------------------------------- #

    @property
    def nbranches(self):
        """
        Number of branches

        :return: number of branches in the robot's kinematic tree
        :rtype: int

        Number of branches in this robot.  Computed as the number of links with
        zero children
        
        Example:

        .. runblock:: pycon

            >>> import roboticstoolbox as rtb
            >>> robot = rtb.models.ETS.Panda()
            >>> robot.nbranches

        :seealso: :func:`n`, :func:`nlinks`
        """
        return self._nbranches

# --------------------------------------------------------------------- #

    @property
    def elinks(self):
        # return self._linkdict
        return self._links
# --------------------------------------------------------------------- #

    @property
    def link_dict(self):
        return self._linkdict
# --------------------------------------------------------------------- #

    @property
    def base_link(self):
        return self._base_link

    @base_link.setter
    def base_link(self, link):
        if isinstance(link, ELink):
            self._base_link = link
        else:
            # self._base_link = self.links[link]
            raise TypeError('Must be an ELink')
        # self._reset_fk_path()
# --------------------------------------------------------------------- #
    # TODO  get configuration string

    @property
    def ee_links(self):
        return self._ee_links

    # def add_ee(self, link):
    #     if isinstance(link, ELink):
    #         self._ee_link.append(link)
    #     else:
    #         raise ValueError('must be an ELink')
    #     self._reset_fk_path()

    @ee_links.setter
    def ee_links(self, link):
        if isinstance(link, ELink):
            self._ee_links = [link]
        elif isinstance(link, list) and \
                all([isinstance(x, ELink) for x in link]):
            self._ee_links = link
        else:
            raise TypeError('expecting an ELink or list of ELinks')
        # self._reset_fk_path()

    @property
    def reach(self):
        r"""
        Reach of the robot
        :return: Maximum reach of the robot
        :rtype: float
        A conservative estimate of the reach of the robot. It is computed as
        the sum of the translational ETs that define the link transform.
        .. note::
            - Probably an overestimate of reach
            - Used by numerical inverse kinematics to scale translational
              error.
            - For a prismatic joint, uses ``qlim`` if it is set
        .. warning:: Computed on the first access. If kinematic parameters
              subsequently change this will not be reflected.
        """
        if self._reach is None:
            d_all = []
            for link in self.ee_links:
                d = 0
                while True:
                    for et in link.ets():
                        if et.istranslation:
                            if et.isjoint:
                                # the length of a prismatic joint depends on the
                                # joint limits.  They might be set in the ET
                                # or in the Link depending on how the robot
                                # was constructed
                                if link.qlim is not None:
                                    d += max(link.qlim)
                                elif et.qlim is not None:
                                    d += max(et.qlim)
                            else:
                                d += abs(et.eta)
                    link = link.parent
                    if link is None:
                        d_all.append(d)
                        break

            self._reach = max(d_all)
        return self._reach

# --------------------------------------------------------------------- #

    # @property
    # def ets(self):
    #     return self._ets

# --------------------------------------------------------------------- #

    # @property
    # def M(self):
    #     return self._M

# --------------------------------------------------------------------- #

    # @property
    # def q_idx(self):
    #     return self._q_idx

# --------------------------------------------------------------------- #

    def ets(self, start=None, end=None, explored=None, path=None):
        """
        ERobot to ETS

        :param start: start of path, defaults to ``base_link``
        :type start: ELink or str, optional
        :param end: end of path, defaults to end-effector
        :type end: ELink or str, optional
        :raises ValueError: a link does not belong to this ERobot
        :raises TypeError: a bad link argument
        :return: elementary transform sequence
        :rtype: ETS instance


        - ``robot.ets()`` is an ETS representing the kinematics from base to
          end-effector.
        - ``robot.ets(end=link)`` is an ETS representing the kinematics from
          base to the link ``link`` specified as an ELink reference or a name.
        - ``robot.ets(start=l1, end=l2)`` is an ETS representing the kinematics
          from link ``l1`` to link ``l2``.

        .. runblock:: pycon
            >>> import roboticstoolbox as rtb
            >>> panda = rtb.models.ETS.Panda()
            >>> panda.ets()
        """
        link = self._getlink(start, self.base_link)
        if end is None and len(self.ee_links) > 1:
            raise ValueError(
                'ambiguous, specify which end-effector is required')
        end = self._getlink(end, self.ee_links[0])

        if explored is None:
            explored = set()
        toplevel = path is None

        explored.add(link)
        if link == end:
            return path

        # unlike regular DFS, the neighbours of the node are its children
        # and its parent.

        # visit child nodes below start
        if toplevel:
            path = link.ets()
        for child in link.children:
            if child not in explored:
                p = self.ets(child, end, explored, path * child.ets())
                if p is not None:
                    return p

        # we didn't find the node below, keep going up a level, and recursing
        # down again
        if toplevel:
            path = None
        if link.parent is not None:
            parent = link.parent  # go up one level toward the root
            if parent not in explored:
                if path is None:
                    p = self.ets(parent, end, explored, link.ets().inv())
                else:
                    p = self.ets(
                        parent, end, explored, path * link.ets().inv())
                if p is not None:
                    return p
        return None

# --------------------------------------------------------------------- #

    def segments(self):
        """
        Segments of branched robot

        :return: Segment list
        :rtype: list of lists of Link

        For a single-chain robot with structure::
        
            L1 - L2 - L3
            
        the return is ``[[None, L1, L2, L3]]``

        For a robot with structure::

            L1 - L2 +-  L3 - L4
                    +- L5 - L6

        the return is ``[[None, L1, L2], [L2, L3, L4], [L2, L5, L6]]``

        .. note::
            - the length of the list is the number of segments in the robot
            - the first segment always starts with ``None`` which represents
              the base transform (since there is no base link)
            - the last link of one segment is also the first link of subsequent
              segments
        """

        def recurse(link):

            segs = [link.parent]
            while True:
                segs.append(link)
                if link.nchildren == 0:
                    return [segs]
                elif link.nchildren == 1:
                    link = link.children[0]
                    continue
                elif link.nchildren > 1:
                    segs = [segs]

                    for child in link.children:
                        segs.extend(recurse(child))

                    return segs
        
        return recurse(self.links[0])

# --------------------------------------------------------------------- #

    def fkine_all(self, q, old=None):
        '''
        Compute the pose of every link frame

        :param q: The joint configuration
        :type q:  darray(n)
        :return: Pose of all links
        :rtype: SE3 instance

        ``T = robot.fkine_all(q)`` is  an SE3 instance with ``robot.nlinks +
        1`` values:

        - ``T[0]`` is the base transform
        - ``T[i]`` is the pose of link whose ``number`` is ``i``

        :references:
            - Kinematic Derivatives using the Elementary Transform
              Sequence, J. Haviland and P. Corke
        '''
        q = getvector(q)
        Tbase = self.base  # add base, also sets the type
        linkframes = Tbase.__class__.Alloc(self.nlinks + 1)
        linkframes[0] = Tbase

        def recurse(Tall, Tparent, q, link):
            # if joint??
            T = Tparent
            while True:
                T *= link.A(q[link.jindex])
                Tall[link.number] = T

                if link.nchildren == 1:
                    link = link.children[0]
                    continue

                elif link.nchildren == 0:
                    return
                    
                else:
                    # multiple children
                    for child in link.children:
                        recurse(Tall, T, q, child)
                    return

        recurse(linkframes,  Tbase, q, self.links[0])


        return linkframes

# --------------------------------------------------------------------- #

    def showgraph(self, **kwargs):
        """
        Display a link transform graph in browser
        :param etsbox: Put the link ETS in a box, otherwise an edge label
        :type etsbox: bool
        :param jtype: Arrowhead to node indicates revolute or prismatic type
        :type jtype: bool
        :param static: Show static joints in blue and bold
        :type static: bool
        ``robot.showgraph()`` displays a graph of the robot's link frames
        and the ETS between them.  It uses GraphViz dot.
        The nodes are:
            - Base is shown as a grey square.  This is the world frame origin,
              but can be changed using the ``base`` attribute of the robot.
            - Link frames are indicated by circles
            - ETS transforms are indicated by rounded boxes
        The edges are:
            - an arrow if `jtype` is False or the joint is fixed
            - an arrow with a round head if `jtype` is True and the joint is
              revolute
            - an arrow with a box head if `jtype` is True and the joint is
              prismatic
        Edge labels or nodes in blue have a fixed transformation to the
        preceding link.
        Example::
            >>> import roboticstoolbox as rtb
            >>> panda = rtb.models.URDF.Panda()
            >>> panda.showgraph()
        .. image:: ../figs/panda-graph.svg
            :width: 600
        :seealso: :func:`dotfile`
        """

        # create the temporary dotfile
        dotfile = tempfile.TemporaryFile(mode="w")
        self.dotfile(dotfile, **kwargs)

        # rewind the dot file, create PDF file in the filesystem, run dot
        dotfile.seek(0)
        pdffile = tempfile.NamedTemporaryFile(suffix=".pdf", delete=False)
        subprocess.run("dot -Tpdf", shell=True, stdin=dotfile, stdout=pdffile)

        # open the PDF file in browser (hopefully portable), then cleanup
        webbrowser.open(f"file://{pdffile.name}")
        # time.sleep(1)
        # os.remove(pdffile.name)

    def dotfile(self, filename, etsbox=False, jtype=False, static=True):
        """
        Write a link transform graph as a GraphViz dot file
        :param file: Name of file to write to
        :type file: str or file
        :param etsbox: Put the link ETS in a box, otherwise an edge label
        :type etsbox: bool
        :param jtype: Arrowhead to node indicates revolute or prismatic type
        :type jtype: bool
        :param static: Show static joints in blue and bold
        :type static: bool
        The file can be processed using dot::
            % dot -Tpng -o out.png dotfile.dot
        The nodes are:
            - Base is shown as a grey square.  This is the world frame origin,
              but can be changed using the ``base`` attribute of the robot.
            - Link frames are indicated by circles
            - ETS transforms are indicated by rounded boxes
        The edges are:
            - an arrow if `jtype` is False or the joint is fixed
            - an arrow with a round head if `jtype` is True and the joint is
              revolute
            - an arrow with a box head if `jtype` is True and the joint is
              prismatic
        Edge labels or nodes in blue have a fixed transformation to the
        preceding link.
        .. note:: If ``filename`` is a file object then the file will *not*
            be closed after the GraphViz model is written.
        :seealso: :func:`showgraph`
        """
        if isinstance(filename, str):
            file = open(filename, 'w')
        else:
            file = filename

        header = r"""digraph G {
graph [rankdir=LR];
"""

        def draw_edge(link, etsbox, jtype, static):
            # draw the edge
            if jtype:
                if link.isprismatic:
                    edge_options = \
                        'arrowhead="box", arrowtail="inv", dir="both"'
                elif link.isrevolute:
                    edge_options = \
                        'arrowhead="dot", arrowtail="inv", dir="both"'
                else:
                    edge_options = 'arrowhead="normal"'
            else:
                edge_options = 'arrowhead="normal"'

            if link.parent is None:
                parent = 'BASE'
            else:
                parent = link.parent.name

            if etsbox:
                # put the ets fragment in a box
                if not link.isjoint and static:
                    node_options = ', fontcolor="blue"'
                else:
                    node_options = ''
                file.write(
                    '  {}_ets [shape=box, style=rounded, '
                    'label="{}"{}];\n'.format(
                        link.name, link.ets().__str__(
                            q=f"q{link.jindex}"), node_options))
                file.write('  {} -> {}_ets;\n'.format(parent, link.name))
                file.write('  {}_ets -> {} [{}];\n'.format(
                    link.name, link.name, edge_options))
            else:
                # put the ets fragment as an edge label
                if not link.isjoint and static:
                    edge_options += 'fontcolor="blue"'
                file.write('  {} -> {} [label="{}", {}];\n'.format(
                    parent, link.name, link.ets().__str__(
                        q=f"q{link.jindex}"), edge_options))

        file.write(header)

        # add the base link
        file.write('  BASE [shape=square, style=filled, fillcolor=gray]\n')

        # add the links
        for link in self:
            # draw the link frame node (circle) or ee node (doublecircle)
            if link in self.ee_links:
                # end-effector
                node_options = \
                    'shape="doublecircle", color="blue", fontcolor="blue"'
            else:
                node_options = 'shape="circle"'

            file.write('  {} [{}];\n'.format(link.name, node_options))

            draw_edge(link, etsbox, jtype, static)

        for gripper in self.grippers:
            for link in gripper.links:
                file.write('  {} [shape=cds];\n'.format(link.name))
                draw_edge(link, etsbox, jtype, static)

        file.write('}\n')

        if isinstance(filename, str):
            file.close()  # noqa

    def dfs_links(self, start, func=None):
        """
        Visit all links from start in depth-first order and will apply
        func to each visited link
        :param start: the link to start at
        :type start: ELink
        :param func: An optional function to apply to each link as it is found
        :type func: function
        :returns: A list of links
        :rtype: list of ELink
        """
        visited = []

        def vis_children(link):
            visited.append(link)
            if func is not None:
                func(link)

            for li in link.children:
                if li not in visited:
                    vis_children(li)

        vis_children(start)

        return visited

    def _get_limit_links(self, end=None, start=None):
        """
        Get and validate an end-effector, and a base link
        :param end: end-effector or gripper to compute forward kinematics to
        :type end: str or ELink or Gripper, optional
        :param start: name or reference to a base link, defaults to None
        :type start: str or ELink, optional
        :raises ValueError: link not known or ambiguous
        :raises ValueError: [description]
        :raises TypeError: unknown type provided
        :return: end-effector link, base link, and tool transform of gripper
            if applicable
        :rtype: ELink, Elink, SE3 or None
        Helper method to find or validate an end-effector and base link.
        """

        # Try cache
        # if self._cache_end is not None:
        #     return self._cache_end, self._cache_start, self._cache_end_tool

        tool = None
        if end is None:

            # if we have a gripper, use it
            if len(self.grippers) == 1:
                end = self.grippers[0].links[0]
                tool = self.grippers[0].tool
            elif len(self.grippers) > 1:
                # if more than one gripper, user must choose
                raise ValueError('Must specify which gripper')

            # no grippers, use ee link if just one
            elif len(self.ee_links) == 1:
                end = self.ee_links[0]
            else:
                # if more than one EE, user must choose
                raise ValueError('Must specify which end-effector')

            # Cache result
            self._cache_end = end
            self._cache_end_tool = tool
        else:

            # Check if end corresponds to gripper
            for gripper in self.grippers:
                if end == gripper or end == gripper.name:
                    tool = gripper.tool
                    end = gripper.links[0]

            # otherwise check for end in the links
            end = self._getlink(end)

        if start is None:
            start = self.base_link
            # Cache result
            self._cache_start = start
        else:
            # start effector is specified
            start = self._getlink(start)

        return end, start, tool

    def _getlink(self, link, default=None):
        """
        Validate reference to ELink
        :param link: link
        :type link: ELink or str
        :raises ValueError: link does not belong to this ERobot
        :raises TypeError: bad argument
        :return: link reference
        :rtype: ELink
        ``robot._getlink(link)`` is a validated reference to an ELink within
        the ERobot ``robot``.  If ``link`` is:
        -  an ``ELink`` reference it is validated as belonging to
          ``robot``.
        - a string, then it looked up in the robot's link name dictionary, and
          an ELink reference returned.
        """
        if link is None:
            link = default

        if isinstance(link, str):
            if link in self.link_dict:
                return self.link_dict[link]

            raise ValueError(f'no link named {link}')

        elif isinstance(link, BaseELink):
            if link in self.links:
                return link
            else:
                for gripper in self.grippers:
                    if link in gripper.links:
                        return link

                raise ValueError('link not in robot links')
        else:
            raise TypeError('unknown argument')


# =========================================================================== #


class ERobot(BaseERobot):

    def __init__(self, arg, **kwargs):

        if isinstance(arg, DHRobot):
            # we're passed a DHRobot object
            # TODO handle dynamic parameters if given
            arg = arg.ets()

        if isinstance(arg, ETS):
            # we're passed an ETS string
            ets = arg
            links = []
            # chop it up into segments, a link frame after every joint
            parent = None
            for j, ets_j in enumerate(arg.split()):
                elink = ELink(ets_j, parent=parent, name=f"link{j:d}")
                if elink.qlim is None and elink.v is not None and elink.v.qlim is not None:
                    elink.qlim = elink.v.qlim
                parent = elink
                links.append(elink)

        elif islistof(arg, ELink):
            links = arg

        elif isinstance(arg, ERobot):
            # we're passed an ERobot, clone it
            links = [link.copy() for link in arg]

        else:
            raise TypeError(
                'constructor argument must be ETS or list of ELink')

        super().__init__(links, **kwargs)

        # Cached paths through links
        # TODO Add listners on setters to reset cache
        self._reset_cache()

    @classmethod
    def URDF(cls, file_path, gripper=None):
        """
        Construct an ERobot object from URDF file
        :param file_path: [description]
        :type file_path: [type]
        :param gripper: index or name of the gripper link(s)
        :type gripper: int or str or list
        :return: [description]
        :rtype: [type]
        If ``gripper`` is specified, links from that link outward are removed
        from the rigid-body tree and folded into a ``Gripper`` object.
        """
        links, name = ERobot.URDF_read(file_path)

        if gripper is not None:
            if isinstance(gripper, int):
                gripper = links[gripper]
            elif isinstance(gripper, str):
                for link in links:
                    if link.name == gripper:
                        gripper = link
                        break
                else:
                    raise ValueError(f"no link named {gripper}")
            else:
                raise TypeError('bad argument passed as gripper')

        links, name = ERobot.URDF_read(file_path)

        return cls(links, name=name, gripper_links=gripper)

    def _reset_cache(self):
        self._path_cache = {}
        self._path_cache_fknm = {}
        self._cache_end = None
        self._cache_start = None
        self._cache_end_tool = None
        self._eye_fknm = np.eye(4)

        self._cache_links_fknm = []

        self._cache_grippers = []

        for link in self.elinks:
            self._cache_links_fknm.append(link._fknm)

        for gripper in self.grippers:
            cache = []
            for link in gripper.links:
                cache.append(link._fknm)
            self._cache_grippers.append(cache)

        self._cache_m = len(self._cache_links_fknm)

    # def dfs_path(self, l1, l2):
    #     path = []
    #     visited = [l1]

    #     def vis_children(link):
    #         visited.append(link)

    #         for li in link.child:
    #             if li not in visited:

    #                 if li == l2 or vis_children(li):
    #                     path.append(li)
    #                     return True
    #     vis_children(l1)
    #     path.append(l1)
    #     path.reverse()
    #     return path

    def to_dict(self, show_robot=True, show_collision=False):

        self.fkine_links(self.q)

        ob = []

        for link in self.links:

            if show_robot:
                for gi in link.geometry:
                    ob.append(gi.to_dict())
            if show_collision:
                for gi in link.collision:
                    ob.append(gi.to_dict())

        # Do the grippers now
        for gripper in self.grippers:
            for link in gripper.links:

                if show_robot:
                    for gi in link.geometry:
                        ob.append(gi.to_dict())
                if show_collision:
                    for gi in link.collision:
                        ob.append(gi.to_dict())

        return ob

    def fk_dict(self, show_robot=True, show_collision=False):
        ob = []

        # Do the robot
        for link in self.links:

            if show_robot:
                for gi in link.geometry:
                    ob.append(gi.fk_dict())
            if show_collision:
                for gi in link.collision:
                    ob.append(gi.fk_dict())

        # Do the grippers now
        for gripper in self.grippers:
            for link in gripper.links:
                if show_robot:
                    for gi in link.geometry:
                        ob.append(gi.fk_dict())
                if show_collision:
                    for gi in link.collision:
                        ob.append(gi.fk_dict())

        return ob

    @staticmethod
    def URDF_read(file_path, tld=None):
        """
        Read a URDF file as ELinks
        :param file_path: File path relative to the xacro folder
        :type file_path: str, in Posix file path fprmat
        :param tld: top-level directory, defaults to None
        :type tld: str, optional
        :return: Links and robot name
        :rtype: tuple(ELink list, str)
        File should be specified relative to ``RTBDATA/URDF/xacro``
        """

        # get the path to the class that defines the robot
        base_path = path_to_datafile('xacro')
        # print("*** urdf_to_ets_args: ", classpath)
        # add on relative path to get to the URDF or xacro file
        # base_path = PurePath(classpath).parent.parent / 'URDF' / 'xacro'
        file_path = base_path / PurePosixPath(file_path)
        name, ext = splitext(file_path)

        if ext == '.xacro':
            # it's a xacro file, preprocess it
            if tld is not None:
                tld = base_path / PurePosixPath(tld)
            urdf_string = xacro.main(file_path, tld)
            try:
                urdf = URDF.loadstr(urdf_string, file_path)
            except BaseException as e:
                print('error parsing URDF file', file_path)
                raise e
        else:  # pragma nocover
            urdf = URDF.loadstr(open(file_path).read(), file_path)

        return urdf.elinks, urdf.name

# --------------------------------------------------------------------- #

    def fkine(
            self, q, unit='rad', end=None, start=None, tool=None,
            include_base=True, fast=False):
        '''
        Forward kinematics
        :param q: Joint coordinates
        :type q: ndarray(n) or ndarray(m,n)
        :param end: end-effector or gripper to compute forward kinematics to
        :type end: str or ELink or Gripper
        :param start: the link to compute forward kinematics from
        :type start: str or ELink
        :param tool: tool transform, optional
        :type tool: SE3
        :return: The transformation matrix representing the pose of the
            end-effector
        :rtype: SE3 instance
        - ``T = robot.fkine(q)`` evaluates forward kinematics for the robot at
          joint configuration ``q``.
        **Trajectory operation**:
        If ``q`` has multiple rows (mxn), it is considered a trajectory and the
        result is an ``SE3`` instance with ``m`` values.
        .. note::
            - For a robot with a single end-effector there is no need to
              specify ``end``
            - For a robot with multiple end-effectors, the ``end`` must
              be specified.
            - The robot's base tool transform, if set, is incorporated
              into the result.
            - A tool transform, if provided, is incorporated into the result.
            - Works from the end-effector link to the base
        :references:
            - Kinematic Derivatives using the Elementary Transform
              Sequence, J. Haviland and P. Corke
        '''

        # Use c extension to calculate fkine
        if fast:
            path, _, etool = self.get_path(end, start, _fknm=True)
            m = len(path)

            if tool is None:
                tool = self._eye_fknm

            T = np.empty((4, 4))
            fknm.fkine(m, path, q, etool, tool, T)

            if not include_base:
                return T
            else:
                return self.base.A @ T

        # Otherwise use Python method
        # we work with NumPy arrays not SE2/3 classes for speed
        q = getmatrix(q, (None, self.n))

        end, start, etool = self._get_limit_links(end, start)

        if etool is not None and tool is not None:
            tool = (etool * tool).A
        elif etool is not None:
            tool = etool.A
        elif tool is not None:
            tool = tool.A

        if tool is None and self._tool is not None:
            tool = self._tool.A

        T = SE3.Empty()

        for k, qk in enumerate(q):
            if unit == 'deg':
                qk = self.toradians(qk)
            link = end  # start with last link

            # add tool if provided
            A = link.A(qk[link.jindex], fast=True)
            if A is None:
                Tk = tool
            else:
                if tool is None:
                    Tk = A
                elif A is not None:
                    Tk = A @ tool

            # add remaining links, back toward the base
            while True:
                link = link.parent

                if link is None:
                    break

                A = link.A(qk[link.jindex], fast=True)

                if A is not None:
                    Tk = A @ Tk

                if link is start:
                    break

            # add base transform if it is set
            if self._base is not None and start == self.base_link:
                Tk = self.base.A @ Tk

            # cast to pose class and append
            T.append(T.__class__(Tk, check=False))

        return T


    # def fkine_links(self, q):
    #     '''
    #     robot.fkine_links(q) evaluates fkine for each link within a
    #     robot and stores that pose within the link.

    #     :param q: The joint angles/configuration of the robot
    #     :type q: float ndarray(n)

    #     .. note::

    #         - The robot's base transform, if present, are incorporated
    #           into the result.

    #     :references:
    #         - Kinematic Derivatives using the Elementary Transform
    #           Sequence, J. Haviland and P. Corke

    #     '''

    #     fknm.fkine_all(
    #         self._cache_m,
    #         self._cache_links_fknm,
    #         q,
    #         self._base.A)

    #     for i in range(len(self._cache_grippers)):
    #         fknm.fkine_all(
    #             len(self._cache_grippers[i]),
    #             self._cache_grippers[i],
    #             self.grippers[i].q,
    #             self._base.A)

    def get_path(self, end=None, start=None, _fknm=False):
        """
        Find a path from start to end. The end must come after
        the start (ie end must be further away from the base link
        of the robot than start) in the kinematic chain and both links
        must be a part of the same branch within the robot structure. This
        method is a work in progress while an approach which generalises
        to all applications is designed.
        :param end: end-effector or gripper to compute forward kinematics to
        :type end: str or ELink or Gripper, optional
        :param start: name or reference to a base link, defaults to None
        :type start: str or ELink, optional
        :raises ValueError: link not known or ambiguous
        :return: the path from start to end
        :rtype: list of Link
        """
        path = []
        n = 0

        end, start, tool = self._get_limit_links(end, start)

        # This is way faster than doing if x in y method
        try:
            if _fknm:
                return self._path_cache_fknm[start.name][end.name]
            else:
                return self._path_cache[start.name][end.name]
        except KeyError:
            pass

        if start.name not in self._path_cache:
            self._path_cache[start.name] = {}
            self._path_cache_fknm[start.name] = {}

        link = end

        path.append(link)
        if link.isjoint:
            n += 1

        while link != start:
            link = link.parent
            if link is None:
                raise ValueError(
                    f'cannot find path from {start.name} to'
                    f' {end.name}')
            path.append(link)
            if link.isjoint:
                n += 1

        path.reverse()
        path_fknm = [x._fknm for x in path]

        if tool is None:
            tool = SE3()

        self._path_cache[start.name][end.name] = (path, n, tool)
        self._path_cache_fknm[start.name][end.name] = (path_fknm, n, tool.A)

        if _fknm:
            return path_fknm, n, tool.A
        else:
            return path, n, tool

    def jacob0(
            self, q, end=None, start=None, tool=None, T=None,
            half=None, analytical=None, fast=False):
        r"""
        Manipulator geometric Jacobian in the base frame
        :param q: Joint coordinate vector
        :type q: ndarray(n)
        :param end: the particular link or gripper whose velocity the Jacobian
            describes, defaults to the end-effector if only one is present
        :type end: str or ELink or Gripper
        :param start: the link considered as the base frame, defaults to the robots's base frame
        :type start: str or ELink
        :param tool: a static tool transformation matrix to apply to the
            end of end, defaults to None
        :type tool: SE3, optional
        :param T: The transformation matrix of the reference point which the
            Jacobian represents with respect to the base frame. Use this to
            avoid caluclating forward kinematics to save time, defaults
            to None
        :type T: SE3, optional
        :param half: return half Jacobian: 'trans' or 'rot'
        :type half: str
        :param analytical: return analytical Jacobian instead of geometric Jacobian (default)
        :type analytical: str
        :return J: Manipulator Jacobian in the base frame
        :rtype: ndarray(6,n)
        - ``robot.jacobo(q)`` is the manipulator Jacobian matrix which maps
          joint  velocity to end-effector spatial velocity expressed in the
          end-effector frame.
        End-effector spatial velocity :math:`\nu = (v_x, v_y, v_z, \omega_x, \omega_y, \omega_z)^T`
        is related to joint velocity by :math:`{}^{E}\!\nu = \mathbf{J}_m(q) \dot{q}`.
        ``analytical`` can be one of:
            =============  ==================================
            Value          Rotational representation
            =============  ==================================
            ``'rpy-xyz'``  RPY angular rates in XYZ order
            ``'rpy-zyx'``  RPY angular rates in XYZ order
            ``'eul'``      Euler angular rates in ZYZ order
            ``'exp'``      exponential coordinate rates
            =============  ==================================
        Example:
        .. runblock:: pycon
            >>> import roboticstoolbox as rtb
            >>> puma = rtb.models.ETS.Puma560()
            >>> puma.jacobe([0, 0, 0, 0, 0, 0])
        .. warning:: This is the geometric Jacobian as described in texts by
            Corke, Spong etal., Siciliano etal.  The end-effector velocity is
            described in terms of translational and angular velocity, not a 
            velocity twist as per the text by Lynch & Park.
        .. warning:: ``start`` and ``end`` must be on the same branch,
            with ``start`` closest to the base.
        """  # noqa

        # Use c extension
        if fast:
            path, n, etool = self.get_path(end, start, _fknm=True)
            if tool is None:
                tool = self._eye_fknm
            J = np.empty((6, n))
            fknm.jacob0(len(path), n, path, q, etool, tool, J)
            return J

        # Otherwise use Python
        if tool is None:
            tool = SE3()

        path, n, _ = self.get_path(end, start)

        q = getvector(q, self.n)

        if T is None:
            T = self.fkine(q, end=end, start=start, include_base=False) * tool

        T = T.A
        U = np.eye(4)
        j = 0
        J = np.zeros((6, n))
        zero = np.array([0, 0, 0])

        for link in path:

            if link.isjoint:
                U = U @ link.A(q[link.jindex], fast=True)

                if link == end:
                    U = U @ tool.A

                Tu = np.linalg.inv(U) @ T
                n = U[:3, 0]
                o = U[:3, 1]
                a = U[:3, 2]
                x = Tu[0, 3]
                y = Tu[1, 3]
                z = Tu[2, 3]

                if link.v.axis == 'Rz':
                    J[:3, j] = (o * x) - (n * y)
                    J[3:, j] = a

                elif link.v.axis == 'Ry':
                    J[:3, j] = (n * z) - (a * x)
                    J[3:, j] = o

                elif link.v.axis == 'Rx':
                    J[:3, j] = (a * y) - (o * z)
                    J[3:, j] = n

                elif link.v.axis == 'tx':
                    J[:3, j] = n
                    J[3:, j] = zero

                elif link.v.axis == 'ty':
                    J[:3, j] = o
                    J[3:, j] = zero

                elif link.v.axis == 'tz':
                    J[:3, j] = a
                    J[3:, j] = zero

                j += 1
            else:
                A = link.A(fast=True)
                if A is not None:
                    U = U @ A

        # compute rotational transform if analytical Jacobian required
        if analytical is not None and half != 'trans':

            if analytical == 'rpy-xyz':
                rpy = tr2rpy(T, 'xyz')
                A = rpy2jac(rpy, 'xyz')
            elif analytical == 'rpy-zyx':
                rpy = tr2rpy(T, 'zyx')
                A = rpy2jac(rpy, 'zyx')
            elif analytical == 'eul':
                eul = tr2eul(T)
                A = eul2jac(eul)
            elif analytical == 'exp':
                # TODO: move to SMTB.base, Horner form with skew(v)
                (theta, v) = trlog(t2r(T))
                A = np.eye(3, 3) - (1 - math.cos(theta)) / theta * skew(v) \
                    + (theta - math.sin(theta)) / theta * skew(v)**2
            else:
                raise ValueError('bad order specified')

            J = block_diag(np.eye(3, 3), np.linalg.inv(A)) @ J

        # TODO optimize computation above if half matrix is returned

        # return top or bottom half if asked
        if half is not None:
            if half == 'trans':
                J = J[:3, :]
            elif half == 'rot':
                J = J[3:, :]
            else:
                raise ValueError('bad half specified')

        return J

    def jacobe_new(
            self, q, end=None, start=None, tool=None, T=None,
            fast=False):

        # # Use c extension
        # if fast:
        #     path, n, etool = self.get_path(end, start, _fknm=True)
        #     if tool is None:
        #         tool = self._eye_fknm
        #     J = np.empty((6, n))
        #     fknm.jacob0(len(path), n, path, q, etool, tool, J)
        #     return J

        # Otherwise use Python
        if tool is None:
            tool = SE3()

        path, n, _ = self.get_path(end, start)

        q = getvector(q, self.n)

        U = np.eye(4)
        j = n - 1
        J = np.zeros((6, n))
        zero = np.array([0, 0, 0])

        U = tool.A

        for link in reversed(path):

            if link.isjoint:

                n = U[0, :3]
                o = U[1, :3]
                a = U[2, :3]

                x = U[0, 3]
                y = U[1, 3]
                z = U[2, 3]

                if link.v.axis == 'Rz':
                    J[:3, j] = (o * x) - (n * y)
                    J[3:, j] = a

                elif link.v.axis == 'Ry':
                    J[:3, j] = (n * z) - (a * x)
                    J[3:, j] = o

                elif link.v.axis == 'Rx':
                    J[:3, j] = (a * y) - (o * z)
                    J[3:, j] = n

                elif link.v.axis == 'tx':
                    J[:3, j] = n
                    J[3:, j] = zero

                elif link.v.axis == 'ty':
                    J[:3, j] = o
                    J[3:, j] = zero

                elif link.v.axis == 'tz':
                    J[:3, j] = a
                    J[3:, j] = zero

                U = link.A(q[link.jindex], fast=True) @ U
                j -= 1
            else:
                A = link.A(fast=True)
                if A is not None:
                    U = A @ U

        return J

    def jacobe(self, q, end=None, start=None, tool=None, T=None, fast=False):
        r"""
        Manipulator geometric Jacobian in the end-effector frame
        :param q: Joint coordinate vector
        :type q: ndarray(n)
        :param end: the particular link or Gripper whose velocity the Jacobian
            describes, defaults to the end-effector if only one is present
        :type end: str or ELink or Gripper
        :param start: the link considered as the base frame, defaults to the robots's base frame
        :type start: str or ELink
        :param tool: a static tool transformation matrix to apply to the
            end of end, defaults to None
        :type tool: SE3, optional
        :param T: The transformation matrix of the reference point which the
            Jacobian represents with respect to the base frame.
        :type T: SE3, optional
        :return J: Manipulator Jacobian in the end-effector frame
        :rtype: ndarray(6,n)
        - ``robot.jacobe(q)`` is the manipulator Jacobian matrix which maps
          joint  velocity to end-effector spatial velocity expressed in the
          end-effector frame.
        End-effector spatial velocity :math:`\nu = (v_x, v_y, v_z, \omega_x, \omega_y, \omega_z)^T`
        is related to joint velocity by :math:`{}^{E}\!\nu = \mathbf{J}_m(q) \dot{q}`.
        Example:
        .. runblock:: pycon
            >>> import roboticstoolbox as rtb
            >>> puma = rtb.models.ETS.Puma560()
            >>> puma.jacobe([0, 0, 0, 0, 0, 0])
        .. warning:: This is the **geometric Jacobian** as described in texts by
            Corke, Spong etal., Siciliano etal.  The end-effector velocity is
            described in terms of translational and angular velocity, not a 
            velocity twist as per the text by Lynch & Park.
        .. warning:: ``start`` and ``end`` must be on the same branch,
            with ``start`` closest to the base.
        .. note:: ``T`` can be passed in to save the cost of computing forward
            kinematics which is needed to transform velocity from end-effector
            frame to world frame.
        """  # noqa

        if fast:
            path, n, etool = self.get_path(end, start, _fknm=True)
            if tool is None:
                tool = self._eye_fknm
            J = np.empty((6, n))
            fknm.jacobe(len(path), n, path, q, etool, tool, J)
            return J

        q = getvector(q, self.n)

        if tool is None:
            tool = SE3()

        end, start, _ = self._get_limit_links(end, start)

        if T is None:
            T = self.base.inv() * \
                self.fkine(q, end=end, start=start) * tool

        J0 = self.jacob0(q, end, start, tool, T)
        Je = self.jacobev(q, end, start, tool, T) @ J0
        return Je

    def partial_fkine0(self, q, n, J0=None, end=None, start=None):
        end, start, _ = self._get_limit_links(end, start)

        def cross(a, b):
            x = a[1] * b[2] - a[2] * b[1]
            y = a[2] * b[0] - a[0] * b[2]
            z = a[0] * b[1] - a[1] * b[0]
            return np.array([x, y, z])

        _, nl, _ = self.get_path(end, start)

        J = self.jacob0(q, end=end, start=start)
        H = self.hessian0(q, J, end, start)

        d = [J, H]
        size = [6, nl, nl]
        count = np.array([0, 0])
        c = 2

        def add_indices(indices, c):
            total = len(indices * 2)
            new_indices = []

            for i in range(total):
                j = i // 2
                new_indices.append([])
                new_indices[i].append(indices[j][0].copy())
                new_indices[i].append(indices[j][1].copy())

                # if even number
                if i % 2 == 0:
                    new_indices[i][0].append(c)
                # if odd number
                else:
                    new_indices[i][1].append(c)

            return new_indices

        def add_pdi(pdi):
            total = len(pdi * 2)
            new_pdi = []

            for i in range(total):
                j = i // 2
                new_pdi.append([])
                new_pdi[i].append(pdi[j][0])
                new_pdi[i].append(pdi[j][1])

                # if even number
                if i % 2 == 0:
                    new_pdi[i][0] += 1
                # if odd number
                else:
                    new_pdi[i][1] += 1

            return new_pdi

        # these are the indices used for the hessian
        indices = [[[1], [0]]]

        # the are the pd indices used in the corss prods
        pdi = [[0, 0]]

        while len(d) != n:
            size.append(nl)
            count = np.r_[count, 0]
            indices = add_indices(indices, c)
            pdi = add_pdi(pdi)
            c += 1

            pd = np.zeros(size)

            for i in range(nl ** c):

                rot = np.zeros(3)
                trn = np.zeros(3)

                for j in range(len(indices)):
                    pdr0 = d[pdi[j][0]]
                    pdr1 = d[pdi[j][1]]

                    idx0 = count[indices[j][0]]
                    idx1 = count[indices[j][1]]

                    rot += cross(
                        pdr0[(slice(3, 6), *idx0)],
                        pdr1[(slice(3, 6), *idx1)])

                    trn += cross(
                        pdr0[(slice(3, 6), *idx0)],
                        pdr1[(slice(0, 3), *idx1)])

                pd[(slice(0, 3), *count)] = trn
                pd[(slice(3, 6), *count)] = rot

                count[0] += 1
                for j in range(len(count)):
                    if count[j] == nl:
                        count[j] = 0
                        if (j != len(count) - 1):
                            count[j + 1] += 1

            d.append(pd)

        return d[-1]

    # def third(self, q=None, J0=None, end=None, start=None):
    #     end, start = self._get_limit_links(end, start)
    #     path, n = self.get_path(end, start)

    #     def cross(a, b):
    #         x = a[1] * b[2] - a[2] * b[1]
    #         y = a[2] * b[0] - a[0] * b[2]
    #         z = a[0] * b[1] - a[1] * b[0]
    #         return np.array([x, y, z])

    #     if J0 is None:
    #         q = getvector(q, n)
    #         J0 = self.jacob0(q, end=end)
    #     else:
    #         verifymatrix(J0, (6, n))

    #     H0 = self.hessian0(q, J0, end, start)

    #     L = np.zeros((6, n, n, n))

    #     for l in range(n):
    #         for k in range(n):
    #             for j in range(n):

    #                 L[:3, j, k, l] = cross(H0[3:, k, l], J0[:3, j]) + \
    #                     cross(J0[3:, k], H0[:3, j, l])

    #                 L[3:, j, k, l] = cross(H0[3:, k, l], J0[3:, j]) + \
    #                     cross(J0[3:, k], H0[3:, j, l])

    #     return L

    def hessian0(self, q=None, J0=None, end=None, start=None):
        r"""
        Manipulator Hessian
        The manipulator Hessian tensor maps joint acceleration to end-effector
        spatial acceleration, expressed in the world-coordinate frame. This
        function calulcates this based on the ETS of the robot. One of J0 or q
        is required. Supply J0 if already calculated to save computation time
        :param q: The joint angles/configuration of the robot (Optional,
            if not supplied will use the stored q values).
        :type q: float ndarray(n)
        :param J0: The manipulator Jacobian in the 0 frame
        :type J0: float ndarray(6,n)
        :param end: the final link/Gripper which the Hessian represents
        :type end: str or ELink or Gripper
        :param start: the first link which the Hessian represents
        :type start: str or ELink
        :return: The manipulator Hessian in 0 frame
        :rtype: float ndarray(6,n,n)
        This method computes the manipulator Hessian in the base frame.  If
        we take the time derivative of the differential kinematic relationship
        .. math::
            \nu    &= \mat{J}(\vec{q}) \dvec{q} \\
            \alpha &= \dmat{J} \dvec{q} + \mat{J} \ddvec{q}
        where
        .. math::
            \dmat{J} = \mat{H} \dvec{q}
        and :math:`\mat{H} \in \mathbb{R}^{6\times n \times n}` is the
        Hessian tensor.
        The elements of the Hessian are
        .. math::
            \mat{H}_{i,j,k} =  \frac{d^2 u_i}{d q_j d q_k}
        where :math:`u = \{t_x, t_y, t_z, r_x, r_y, r_z\}` are the elements
        of the spatial velocity vector.
        Similarly, we can write
        .. math::
            \mat{J}_{i,j} = \frac{d u_i}{d q_j}
        :references:
            - Kinematic Derivatives using the Elementary Transform
              Sequence, J. Haviland and P. Corke
        """

        end, start, _ = self._get_limit_links(end, start)
        path, n, _ = self.get_path(end, start)

        def cross(a, b):
            x = a[1] * b[2] - a[2] * b[1]
            y = a[2] * b[0] - a[0] * b[2]
            z = a[0] * b[1] - a[1] * b[0]
            return np.array([x, y, z])

        if J0 is None:
            q = getvector(q, n)
            J0 = self.jacob0(q, end=end, start=start)
        else:
            verifymatrix(J0, (6, n))

        H = np.zeros((6, n, n))

        for j in range(n):
            for i in range(j, n):

                H[:3, i, j] = cross(J0[3:, j], J0[:3, i])
                H[3:, i, j] = cross(J0[3:, j], J0[3:, i])

                if i != j:
                    H[:3, j, i] = H[:3, i, j]

        return H

    def jacobev(
            self, q, end=None, start=None,
            tool=None, T=None):
        """
        Jv = jacobev(q) is the spatial velocity Jacobian, at joint
        configuration q, which relates the velocity in the base frame to the
        velocity in the end-effector frame.
        :param q: Joint coordinate vector
        :type q: ndarray(n)
        :param end: the final link or Gripper which the Jacobian represents
        :type end: str or ELink or Gripper
        :param start: the first link which the Jacobian represents
        :type start: str or ELink
        :param tool: a static tool transformation matrix to apply to the
            end of end, defaults to None
        :type tool: SE3, optional
        :param T: The transformation matrix of the reference point which the
            Jacobian represents with respect to the base frame. Use this to
            avoid caluclating forward kinematics to save time, defaults
            to None
        :type T: SE3, optional
        :returns J: The velocity Jacobian in ee frame
        :rtype J: float ndarray(6,6)
        """

        end, start, _ = self._get_limit_links(end, start)

        if T is None:
            T = self.base.inv() * \
                self.fkine(q, end=end, start=start)
            if tool is not None:
                T *= tool
        R = (T.R).T

        Jv = np.zeros((6, 6))
        Jv[:3, :3] = R
        Jv[3:, 3:] = R

        return Jv

    def jacob0v(
            self, q, end=None, start=None,
            tool=None, T=None):
        """
        Jv = jacob0v(q) is the spatial velocity Jacobian, at joint
        configuration q, which relates the velocity in the end-effector frame
        to velocity in the base frame
        :param q: Joint coordinate vector
        :type q: ndarray(n)
        :param end: the final link or Gripper which the Jacobian represents
        :type end: str or ELink or Gripper
        :param start: the first link which the Jacobian represents
        :type start: str or ELink
        :param tool: a static tool transformation matrix to apply to the
            end of end, defaults to None
        :type tool: SE3, optional
        :param T: The transformation matrix of the reference point which the
            Jacobian represents with respect to the base frame. Use this to
            avoid caluclating forward kinematics to save time, defaults
            to None
        :type T: SE3, optional
        :returns J: The velocity Jacobian in 0 frame
        :rtype J: float ndarray(6,6)
        """

        end, start, _ = self._get_limit_links(end, start)

        if T is None:
            T = self.base.inv() * \
                self.fkine(q, end=end, start=start)
            if tool is not None:
                T *= tool
        R = (T.R)

        Jv = np.zeros((6, 6))
        Jv[:3, :3] = R
        Jv[3:, 3:] = R

        return Jv

    def link_collision_damper(
            self, shape, q=None, di=0.3, ds=0.05, xi=1.0,
            end=None, start=None):
        '''
        Formulates an inequality contraint which, when optimised for will
        make it impossible for the robot to run into a collision. Requires
        See examples/neo.py for use case
        :param ds: The minimum distance in which a joint is allowed to
            approach the collision object shape
        :type ds: float
        :param di: The influence distance in which the velocity
            damper becomes active
        :type di: float
        :param xi: The gain for the velocity damper
        :type xi: float
        :param from_link: The first link to consider, defaults to the base
            link
        :type from_link: ELink
        :param to_link: The last link to consider, will consider all links
            between from_link and to_link in the robot, defaults to the
            end-effector link
        :type to_link: ELink
        :returns: Ain, Bin as the inequality contraints for an omptimisor
        :rtype: ndarray(6), ndarray(6)
        '''

        if start is None:
            start = self.base_link

        if end is None:
            end = self.ee_link

        links, n, _ = self.get_path(start=start, end=end)

        if q is None:
            q = np.copy(self.q)
        else:
            q = getvector(q, n)

        j = 0
        Ain = None
        bin = None

        def indiv_calculation(link, link_col, q):
            d, wTlp, wTcp = link_col.closest_point(shape, di)

            if d is not None:
                lpTcp = wTlp.inv() * wTcp
                norm = lpTcp.t / d
                norm_h = np.expand_dims(np.r_[norm, 0, 0, 0], axis=0)

                Je = self.jacobe(
                    q, start=self.base_link, end=link,
                    tool=link_col.base.A, fast=True)
                n_dim = Je.shape[1]
                dp = norm_h @ shape.v
                l_Ain = np.zeros((1, n))
                l_Ain[0, :n_dim] = norm_h @ Je
                l_bin = (xi * (d - ds) / (di - ds)) + dp
            else:
                l_Ain = None
                l_bin = None

            return l_Ain, l_bin, d, wTcp

        for link in links:
            if link.isjoint:
                j += 1

            for link_col in link.collision:
                l_Ain, l_bin, d, wTcp = indiv_calculation(
                    link, link_col, q)

                if l_Ain is not None and l_bin is not None:
                    if Ain is None:
                        Ain = l_Ain
                    else:
                        Ain = np.r_[Ain, l_Ain]

                    if bin is None:
                        bin = np.array(l_bin)
                    else:
                        bin = np.r_[bin, l_bin]

        return Ain, bin

    # inverse dynamics (recursive Newton-Euler) using spatial vector notation
    def rne(robot, q, qd, qdd, symbolic=False, gravity=None):

        n = robot.n

        # allocate intermediate variables
        Xup = SE3.Alloc(n)
        Xtree = SE3.Alloc(n)

        v = SpatialVelocity.Alloc(n)
        a = SpatialAcceleration.Alloc(n)
        f = SpatialForce.Alloc(n)
        I = SpatialInertia.Alloc(n)  # noqa
        s = [None for i in range(n)]   # joint motion subspace
        if symbolic:
            Q = np.empty((n,), dtype='O')   # joint torque/force
        else:
            Q = np.empty((n,))              # joint torque/force

        # initialize intermediate variables
        for j, link in enumerate(robot):
            I[j] = SpatialInertia(m=link.m, r=link.r)
            if symbolic and link.Ts is None:
                Xtree[j] = SE3(np.eye(4, dtype='O'), check=False)
            else:
                Xtree[j] = SE3(link.Ts, check=False)
            s[j] = link.v.s

        if gravity is None:
            a_grav = -SpatialAcceleration(robot.gravity)
        else:
            a_grav = -SpatialAcceleration(gravity)

        # forward recursion
        for j in range(0, n):
            vJ = SpatialVelocity(s[j] * qd[j])

            # transform from parent(j) to j
            Xup[j] = robot[j].A(q[j]).inv()

            if robot[j].parent is None:
                v[j] = vJ
                a[j] = Xup[j] * a_grav + SpatialAcceleration(s[j] * qdd[j])
            else:
                jp = robot[j].parent.jindex
                v[j] = Xup[j] * v[jp] + vJ
                a[j] = Xup[j] * a[jp] \
                    + SpatialAcceleration(s[j] * qdd[j]) \
                    + v[j] @ vJ

            f[j] = I[j] * a[j] + v[j] @ (I[j] * v[j])

        # backward recursion
        for j in reversed(range(0, n)):

            # next line could be np.dot(), but fails for symbolic arguments
            Q[j] = np.sum(f[j].A * s[j])

            if robot[j].parent is not None:
                jp = robot[j].parent.jindex
                f[jp] = f[jp] + Xup[j] * f[j]

        return Q


# =========================================================================== #

class ERobot2(BaseERobot):

    def __init__(self, arg, **kwargs):

        if isinstance(arg, ETS2):
            # we're passed an ETS string
            ets = arg
            links = []
            # chop it up into segments, a link frame after every joint
            parent = None
            for j, ets_j in enumerate(arg.split()):
                elink = ELink2(ets_j, parent=parent, name=f"link{j:d}")
                parent = elink
                if elink.qlim is None and elink.v is not None and elink.v.qlim is not None:
                    elink.qlim = elink.v.qlim
                links.append(elink)

        elif islistof(arg, ELink2):
            links = arg
        else:
            raise TypeError(
                'constructor argument must be ETS2 or list of ELink2')

        super().__init__(links, **kwargs)

        # should just set it to None
        self.base = SE2()  # override superclass

    def jacob0(self, q):
        return self.ets().jacob0(q)

    def jacobe(self, q):
        return self.ets().jacobe(q)

    def fkine(self, q, unit='rad', end=None, start=None):

        return self.ets(start, end).eval(q, unit=unit)
# --------------------------------------------------------------------- #

    # def teach(
    #         self,
    #         q=None,
    #         block=True,
    #         limits=None,
    #         vellipse=False,
    #         fellipse=False,
    #         eeframe=True,
    #         name=False,
    #         unit='rad',
    #         backend='pyplot2'):
    #     """
    #     2D Graphical teach pendant
    #     :param block: Block operation of the code and keep the figure open
    #     :type block: bool
    #     :param q: The joint configuration of the robot (Optional,
    #         if not supplied will use the stored q values).
    #     :type q: float ndarray(n)
    #     :param limits: Custom view limits for the plot. If not supplied will
    #         autoscale, [x1, x2, y1, y2]
    #     :type limits: array_like(4)
    #     :param vellipse: (Plot Option) Plot the velocity ellipse at the
    #         end-effector
    #     :type vellipse: bool
    #     :param vellipse: (Plot Option) Plot the force ellipse at the
    #         end-effector
    #     :type vellipse: bool
    #     :param eeframe: (Plot Option) Plot the end-effector coordinate frame
    #         at the location of the end-effector. Uses three arrows, red,
    #         green and blue to indicate the x, y, and z-axes.
    #     :type eeframe: bool
    #     :param name: (Plot Option) Plot the name of the robot near its base
    #     :type name: bool
    #     :param unit: angular units: 'rad' [default], or 'deg'
    #     :type unit: str

    #     :return: A reference to the PyPlot object which controls the
    #         matplotlib figure
    #     :rtype: PyPlot
    #     - ``robot.teach2(q)`` creates a 2D matplotlib plot which allows the
    #       user to "drive" a graphical robot using a graphical slider panel.
    #       The robot's inital joint configuration is ``q``. The plot will
    #       autoscale with an aspect ratio of 1.
    #     - ``robot.teach2()`` as above except the robot's stored value of ``q``
    #       is used.
    #     .. note::
    #         - Program execution is blocked until the teach window is
    #           dismissed.  If ``block=False`` the method is non-blocking but
    #           you need to poll the window manager to ensure that the window
    #           remains responsive.
    #         - The slider limits are derived from the joint limit properties.
    #           If not set then:
    #             - For revolute joints they are assumed to be [-pi, +pi]
    #             - For prismatic joint they are assumed unknown and an error
    #               occurs.
    #           If not set then
    #             - For revolute joints they are assumed to be [-pi, +pi]
    #             - For prismatic joint they are assumed unknown and an error
    #               occurs.
    #     """

    #     if q is None:
    #         q = np.zeros((self.n,))
    #     else:
    #         q = getvector(q, self.n)

    #     if unit == 'deg':
    #         q = self.toradians(q)

    #     # Make an empty 3D figure
    #     env = self._get_graphical_backend(backend)

    #     # Add the robot to the figure in readonly mode
    #     env.launch('Teach ' + self.name, limits=limits)
    #     env.add(
    #         self, readonly=True,
    #         eeframe=eeframe, name=name)

    #     env._add_teach_panel(self, q)

    #     if limits is None:
    #         limits = np.r_[-1, 1, -1, 1] * self.reach * 1.5
    #         env.ax.set_xlim([limits[0], limits[1]])
    #         env.ax.set_ylim([limits[2], limits[3]])

    #     if vellipse:
    #         vell = self.vellipse(centre='ee', scale=0.5)
    #         env.add(vell)

    #     if fellipse:
    #         fell = self.fellipse(centre='ee')
    #         env.add(fell)

    #     # Keep the plot open
    #     if block:           # pragma: no cover
    #         env.hold()

    #     return env


if __name__ == "__main__":  # pragma nocover

<<<<<<< HEAD
if __name__ == "__main__":  # pragma nocover
=======
    e1 = ELink(ETS.rz(), jindex=0)
    e2 = ELink(ETS.rz(), jindex=1, parent=e1)
    e3 = ELink(ETS.rz(), jindex=2, parent=e2)
    e4 = ELink(ETS.rz(), jindex=5, parent=e3)

    ERobot([e1, e2, e3, e4])
>>>>>>> e1df4cd7

    pass<|MERGE_RESOLUTION|>--- conflicted
+++ resolved
@@ -388,7 +388,7 @@
 
         Number of branches in this robot.  Computed as the number of links with
         zero children
-        
+
         Example:
 
         .. runblock:: pycon
@@ -591,9 +591,9 @@
         :rtype: list of lists of Link
 
         For a single-chain robot with structure::
-        
+
             L1 - L2 - L3
-            
+
         the return is ``[[None, L1, L2, L3]]``
 
         For a robot with structure::
@@ -628,7 +628,7 @@
                         segs.extend(recurse(child))
 
                     return segs
-        
+
         return recurse(self.links[0])
 
 # --------------------------------------------------------------------- #
@@ -670,15 +670,14 @@
 
                 elif link.nchildren == 0:
                     return
-                    
+
                 else:
                     # multiple children
                     for child in link.children:
                         recurse(Tall, T, q, child)
                     return
 
-        recurse(linkframes,  Tbase, q, self.links[0])
-
+        recurse(linkframes, Tbase, q, self.links[0])
 
         return linkframes
 
@@ -1279,7 +1278,6 @@
             T.append(T.__class__(Tk, check=False))
 
         return T
-
 
     # def fkine_links(self, q):
     #     '''
@@ -2253,15 +2251,11 @@
 
 if __name__ == "__main__":  # pragma nocover
 
-<<<<<<< HEAD
-if __name__ == "__main__":  # pragma nocover
-=======
     e1 = ELink(ETS.rz(), jindex=0)
     e2 = ELink(ETS.rz(), jindex=1, parent=e1)
     e3 = ELink(ETS.rz(), jindex=2, parent=e2)
     e4 = ELink(ETS.rz(), jindex=5, parent=e3)
 
     ERobot([e1, e2, e3, e4])
->>>>>>> e1df4cd7
 
     pass
--- conflicted
+++ resolved
@@ -34,26 +34,6 @@
 )
 
 from ansitable import ANSITable, Column
-<<<<<<< HEAD
-from swift import Swift
-from spatialgeometry import Shape, CollisionShape, Cylinder, SceneNode
-
-from spatialmath import (
-    SE3,
-    SpatialAcceleration,
-    SpatialVelocity,
-    SpatialInertia,
-    SpatialForce,
-)
-import spatialmath.base as smb
-from spatialmath.base.argcheck import (
-    isvector,
-    getvector,
-    getmatrix,
-    getunit,
-    verifymatrix,
-)
-=======
 from roboticstoolbox.backends.PyPlot import PyPlot
 from roboticstoolbox.backends.PyPlot.EllipsePlot import EllipsePlot
 from roboticstoolbox.robot.Dynamics import DynamicsMixin
@@ -64,7 +44,6 @@
 from functools import lru_cache
 from spatialgeometry import SceneNode
 from roboticstoolbox.robot.Link import BaseLink, Link
->>>>>>> ba9fc531
 
 from fknm import Robot_link_T
 import roboticstoolbox as rtb
@@ -105,12 +84,6 @@
 # ================= BaseRobot Class =========================================================== #
 # ============================================================================================= #
 
-<<<<<<< HEAD
-=======
-class Robot(SceneNode, ABC, DynamicsMixin):
-
-    _color = True
->>>>>>> ba9fc531
 
 class BaseRobot(SceneNode, DynamicsMixin, ABC, Generic[LinkType]):
     def __init__(

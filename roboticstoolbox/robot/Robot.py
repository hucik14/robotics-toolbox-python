# import sys
from os.path import splitext
from abc import ABC
from copy import deepcopy
from warnings import warn
from pathlib import PurePosixPath, Path
from functools import lru_cache
from typing import (
    IO,
    TYPE_CHECKING,
    Any,
    Callable,
    Generic,
    List,
    TypeVar,
    Union,
    Dict,
    Tuple,
    Set,
    overload,
    Literal as L,
)

import numpy as np

from spatialmath import SE3, SE2
import spatialmath.base as smb
from spatialmath.base.argcheck import (
    isvector,
    getvector,
    getmatrix,
    getunit,
    verifymatrix,
)

from ansitable import ANSITable, Column
<<<<<<< HEAD
from roboticstoolbox.backends.PyPlot import PyPlot
from roboticstoolbox.backends.PyPlot.EllipsePlot import EllipsePlot
from roboticstoolbox.robot.Dynamics import DynamicsMixin
from roboticstoolbox.robot.ETS import ETS
from typing import Union, Dict, Tuple
from spatialgeometry import Shape
from roboticstoolbox.fknm import Robot_link_T
from functools import lru_cache
from spatialgeometry import SceneNode
from roboticstoolbox.robot.Link import BaseLink, Link
=======
from swift import Swift
from spatialgeometry import Shape, CollisionShape, Cylinder, SceneNode

from spatialmath import (
    SE3,
    SpatialAcceleration,
    SpatialVelocity,
    SpatialInertia,
    SpatialForce,
)
import spatialmath.base as smb
from spatialmath.base.argcheck import (
    isvector,
    getvector,
    getmatrix,
    getunit,
    verifymatrix,
)
>>>>>>> caacfaef

from fknm import Robot_link_T
import roboticstoolbox as rtb
from roboticstoolbox.robot.RobotKinematics import RobotKinematicsMixin
from roboticstoolbox.robot.Gripper import Gripper
from roboticstoolbox.robot.Link import BaseLink, Link, Link2
from roboticstoolbox.robot.ETS import ETS, ETS2
from roboticstoolbox.robot.ET import ET
from roboticstoolbox.robot.Dynamics import DynamicsMixin
from roboticstoolbox.tools import xacro
from roboticstoolbox.tools import URDF
from roboticstoolbox.tools.types import ArrayLike, NDArray
from roboticstoolbox.tools.data import rtb_path_to_datafile
from roboticstoolbox.tools.params import rtb_get_param
from roboticstoolbox.backends.PyPlot import PyPlot, PyPlot2
from roboticstoolbox.backends.PyPlot.EllipsePlot import EllipsePlot

if TYPE_CHECKING:
    from matplotlib.cm import Color  # pragma: nocover
else:
    Color = None

try:
    from matplotlib import colors
    from matplotlib import cm

    _mpl = True
except ImportError:  # pragma nocover
    cm = str
    pass

_default_backend = None

# A generic type variable representing any subclass of BaseLink
LinkType = TypeVar("LinkType", bound=BaseLink)

# ============================================================================================= #
# ================= BaseRobot Class =========================================================== #
# ============================================================================================= #

<<<<<<< HEAD
class Robot(SceneNode, ABC, DynamicsMixin):

    _color = True
=======
>>>>>>> caacfaef

class BaseRobot(SceneNode, DynamicsMixin, ABC, Generic[LinkType]):
    def __init__(
        self,
        links: List[LinkType],
        gripper_links: Union[LinkType, List[LinkType], None] = None,
        name: str = "",
        manufacturer: str = "",
        comment: str = "",
        base: Union[NDArray, SE3, None] = None,
        tool: Union[NDArray, SE3, None] = None,
        gravity: ArrayLike = [0, 0, -9.81],
        keywords: Union[List[str], Tuple[str]] = [],
        symbolic: bool = False,
        configs: Union[Dict[str, NDArray], None] = None,
        check_jindex: bool = True,
    ):

        # Initialise the scene node
        SceneNode.__init__(self)

        # Lets sort out links now
        self._linkdict: Dict[str, LinkType] = {}

        # Sort links and set self.link, self.n, self.base_link,
        # self.ee_links
        self._sort_links(links, gripper_links, check_jindex)

        # Fix number of links for gripper links
        self._nlinks = len(links)

        for gripper in self.grippers:
            self._nlinks += len(gripper.links)

        # Set the pose of the robot in the world frame
        # in the scenenode object to a numpy array
        if isinstance(base, SE3):
            self._T = base.A
        elif isinstance(base, np.ndarray):
            self._T = base

        # Set the robot tool transform
        if isinstance(tool, SE3):
            self._tool = tool.A
        elif isinstance(tool, np.ndarray):
            self._tool = tool
        else:
            self._tool = np.eye(4)

        # Set the keywords
        if keywords is not None and not isinstance(keywords, (tuple, list)):
            raise TypeError("keywords must be a list or tuple")
        else:
            self._keywords = list(keywords)

        # Gravity is in the negative-z direction.
        self.gravity = np.array(gravity)

        # Basic arguments
        self.name = name
        self.manufacturer = manufacturer
        self.comment = comment
        self._symbolic = symbolic
        self._reach = None
        self._hasdynamics = False
        self._hasgeometry = False
        self._hascollision = False
        self._urdf_string = ""
        self._urdf_filepath = ""

        # Time to checkout the links for geometry information
        for link in self.links:

            # Add link back to robot object
            link._robot = self

            if link.hasdynamics:
                self._hasdynamics = True
            if link.geometry:
                self._hasgeometry = []
            if link.collision:
                self._hascollision = True

            if isinstance(link, Link):
                if len(link.geometry) > 0:
                    self._hasgeometry = True

        # Current joint configuraiton, velocity, acceleration
        self.q = np.zeros(self.n)
        self.qd = np.zeros(self.n)
        self.qdd = np.zeros(self.n)

        # The current control mode of the robot
        self.control_mode = "v"

        # Set up named configuration property
        if configs is None:
            configs = dict()
        self._configs = configs

        # A flag for watching dynamics properties
        self._dynchanged = False

        # Set up qlim
        qlim = np.zeros((2, self.n))
        j = 0

        for i in range(len(self.links)):
            if self.links[i].isjoint:
                qlim[:, j] = self.links[i].qlim
                j += 1
        self._qlim = qlim

        self._valid_qlim = False
        for i in range(self.n):
            if any(qlim[:, i] != 0) and not any(np.isnan(qlim[:, i])):
                self._valid_qlim = True

        # SceneNode, set a reference to the first link
        self.scene_children = [self.links[0]]  # type: ignore

    # --------------------------------------------------------------------- #
    # --------- Private Methods ------------------------------------------- #
    # --------------------------------------------------------------------- #

    def _sort_links(
        self,
        links: List[LinkType],
        gripper_links: Union[LinkType, List[LinkType], None],
        check_jindex: bool,
    ):
        """
        This method does several things for setting up the links of a robot

        - Gives each link a unique name if it doesn't have one
        - Assigns each link a parent if it doesn't have one
        - Finds and sets the base link
        - Finds and sets the ee links
        - sets the jindices
        - sets n
        - sets links

        """

        # The ordered links
        orlinks: List[LinkType] = []

        # The end-effector links
        self._ee_links: List[LinkType] = []

        # Check all the incoming Link objects
        n: int = 0

        # Make sure each link has a name
        # ------------------------------
        for k, link in enumerate(links):

            if not isinstance(link, BaseLink):
                raise TypeError("links should all be Link subclass")

            # If link has no name, give it one
            if link.name is None or link.name == "":
                link.name = f"link-{k}"

            # link.number = k + 1

            # Put it in the link dictionary, check for duplicates
            if link.name in self._linkdict:
                raise ValueError(f"link name {link.name} is not unique")

            self._linkdict[link.name] = link

            if link.isjoint:
                n += 1

        # Resolve parents given by name, within the context of
        # this set of links
        # ----------------------------------------------------
        for link in links:
            if link.parent is None and link.parent_name is not None:
                link.parent = self._linkdict[link.parent_name]

        if all([link.parent is None for link in links]):

            # No parent links were given, assume they are sequential
            for i in range(len(links) - 1):
                li = links[i]
                links[i + 1].parent = links[i]

        # Set the base link
        # -----------------
        for link in links:
            # Is this a base link?

            if isinstance(link.parent, BaseLink):
                # Update children of this link's parent
                link.parent._children.append(link)
            else:
                try:
                    if self._base_link is not None:
                        raise ValueError("Multiple base links")
                except AttributeError:
                    pass

                self._base_link = link

        if not hasattr(self, "_base_link"):
            raise ValueError(
                "Invalid link configuration provided, must have a base link"
            )

        # Scene node, set links between the links
        # ---------------------------------------
        for link in links:
            if isinstance(link.parent, BaseLink):
                link.scene_parent = link.parent

        # Set up the gripper, make a list containing the root of all
        # grippers
        # ----------------------------------------------------------
        if gripper_links is None:
            gripper_links = []

        if not isinstance(gripper_links, list):
            gripper_links = [gripper_links]

        # An empty list to hold all grippers
        self._grippers = []

        # Make a gripper object for each gripper
        for link in gripper_links:
            g_links = self.dfs_links(link)

            # Remove gripper links from the robot
            for g_link in g_links:
                # print(g_link)
                links.remove(g_link)

            # Save the gripper object
            self._grippers.append(Gripper(g_links, name=link.name))

        # Subtract the n of the grippers from the n of the robot
        for gripper in self._grippers:
            n -= gripper.n

        # Set the ee links
        # ----------------
        ee_links: List[LinkType] = []

        if len(gripper_links) == 0:
            for link in links:
                # Is this a leaf node? and do we not have any grippers
                if link.children is None or len(link.children) == 0:
                    # No children, must be an end-effector
                    ee_links.append(link)
        else:
            for link in gripper_links:
                # Use the passed in value
                if link.parent is not None:
                    ee_links.append(link.parent)

        self._ee_links = ee_links

        # Assign the joint indices and sort the links
        # -------------------------------------------
        if all([link.jindex is None or link.ets._auto_jindex for link in links]):

            # No joints have an index
            jindex = [0]  # "mutable integer" hack

            def visit_link(link, jindex):
                # if it's a joint, assign it a jindex and increment it
                if link.isjoint and link in links:
                    link.jindex = jindex[0]
                    jindex[0] += 1

                if link in links:
                    orlinks.append(link)

            # visit all links in DFS order
            self.dfs_links(self.base_link, lambda link: visit_link(link, jindex))

        elif all(
            [
                link.jindex is not None and not link.ets._auto_jindex
                for link in links
                if link.isjoint
            ]
        ):
            # Jindex set on all, check they are unique and contiguous
            if check_jindex:
                jset = set(range(n))
                for link in links:
                    if link.isjoint and link.jindex not in jset:
                        raise ValueError(
                            f"joint index {link.jindex} was " "repeated or out of range"
                        )
                    jset -= set([link.jindex])
                if len(jset) > 0:  # pragma nocover  # is impossible
                    raise ValueError(f"joints {jset} were not assigned")
            orlinks = links
        else:
            # must be a mixture of Links with/without jindex
            raise ValueError("all links must have a jindex, or none have a jindex")

        # Set n
        # -----
        self._n = n

        # Set links
        # ---------
        self._links = orlinks

    def dynchanged(self, what: Union[str, None] = None):
        """
        Dynamic parameters have changed

        Called from a property setter to inform the robot that the cache of
        dynamic parameters is invalid.

        See Also
        --------
        :func:`roboticstoolbox.Link._listen_dyn`

        """

        self._dynchanged = True
        if what != "gravity":
            self._hasdynamics = True

    # --------------------------------------------------------------------- #
    # --------- Magic Methods --------------------------------------------- #
    # --------------------------------------------------------------------- #

    def __iter__(self):
        self._iter = 0
        return self

    def __next__(self) -> LinkType:
        if self._iter < len(self.links):
            link = self[self._iter]
            self._iter += 1
            return link
        else:
            raise StopIteration

    def __getitem__(self, i: Union[int, str]) -> LinkType:
        """
        Get link

        This also supports iterating over each link in the robot object,
        from the base to the tool.

        Parameters
        ----------
        i
            link number or name

        Returns
        -------
        link
            i'th link or named link

        Examples
        --------
        .. runblock:: pycon
        >>> import roboticstoolbox as rtb
        >>> robot = rtb.models.DH.Puma560()
        >>> print(robot[1]) # print the 2nd link
        >>> print([link.a for link in robot])  # print all the a_j values

        Notes
        -----
        ``Robot`` supports link lookup by name,
            eg. ``robot['link1']``

        """

        if isinstance(i, int):
            return self._links[i]
        else:
            return self._linkdict[i]

    def __str__(self) -> str:
        """
        Pretty prints the ETS Model of the robot.

        Returns
        -------
        str
            Pretty print of the robot model

        Notes
        -----
        - Constant links are shown in blue.
        - End-effector links are prefixed with an @
        - Angles in degrees
        - The robot base frame is denoted as ``BASE`` and is equal to the
            robot's ``base`` attribute.

        """

        unicode = rtb_get_param("unicode")
        border = "thin" if unicode else "ascii"

        table = ANSITable(
            Column("link", headalign="^", colalign=">"),
            Column("link", headalign="^", colalign="<"),
            Column("joint", headalign="^", colalign=">"),
            Column("parent", headalign="^", colalign="<"),
            Column("ETS: parent to link", headalign="^", colalign="<"),
            border=border,
        )

        for k, link in enumerate(self.links):
            color = "" if link.isjoint else "<<blue>>"
            ee = "@" if link in self.ee_links else ""
            ets = link.ets
            if link.parent is None:
                parent_name = "BASE"
            else:
                parent_name = link.parent.name
            s = ets.__str__(f"q{link.jindex}")
            # if len(s) > 0:
            #     op = " \u2295 " if unicode else " * "  # \oplus
            #     s = op + s

            if link.isjoint:
                jname = link.jindex
            else:
                jname = ""
            table.row(
                # link.jindex,
                k,
                color + ee + link.name,
                jname,
                parent_name,
                f"{s}",
            )

        classname = "ERobot"

        s = f"{classname}: {self.name}"
        if self.manufacturer is not None and len(self.manufacturer) > 0:
            s += f" (by {self.manufacturer})"
        s += f", {self.n} joints ({self.structure})"
        if len(self.grippers) > 0:
            s += (
                f", {len(self.grippers)} gripper{'s' if len(self.grippers) > 1 else ''}"
            )
        if self.nbranches > 1:
            s += f", {self.nbranches} branches"
        if self._hasdynamics:
            s += ", dynamics"
        if any([len(link.geometry) > 0 for link in self.links]):
            s += ", geometry"
        if any([len(link.collision) > 0 for link in self.links]):
            s += ", collision"
        s += "\n"

        s += str(table)
        s += self.configurations_str(border=border)

        return s

    def __repr__(self) -> str:
        return str(self)

    # --------------------------------------------------------------------- #
    # --------- Properties ------------------------------------------------ #
    # --------------------------------------------------------------------- #

    @property
    def links(self) -> List[LinkType]:
        """
        Robot links

        Returns
        -------
        links
            A list of link objects

        Notes
        -----
        It is probably more concise to index the robot object rather
        than the list of links, ie. the following are equivalent:
        - ``robot.links[i]``
        - ``robot[i]``

        """

        return self._links

    @property
    def link_dict(self) -> Dict[str, LinkType]:
        return self._linkdict

    @property
    def grippers(self) -> List[Gripper]:
        """
        Grippers attached to the robot

        Returns
        -------
        grippers
            A list of grippers

        """

        return self._grippers

    @property
    def base_link(self) -> LinkType:
        """
        Get the robot base link

        - ``robot.base_link`` is the robot base link

        Returns
        -------
        base_link
            the first link in the robot tree

        """

        return self._base_link

    @property
    def ee_links(self) -> List[LinkType]:
        return self._ee_links

    @property
    def n(self) -> int:
        """
        Number of joints

        Returns
        -------
        n
            Number of joints

        Examples
        --------
        .. runblock:: pycon
        >>> import roboticstoolbox as rtb
        >>> robot = rtb.models.DH.Puma560()
        >>> robot.n

        See Also
        --------
        :func:`nlinks`
        :func:`nbranches`

        """

        return self._n

    @property
    def nlinks(self):
        """
        Number of links

        The returned number is the total of both variable joints and
        static links

        Returns
        -------
        nlinks
            Number of links

        Examples
        --------

        .. runblock:: pycon
        >>> import roboticstoolbox as rtb
        >>> robot = rtb.models.DH.Puma560()
        >>> robot.nlinks

        See Also
        --------
        :func:`n`
        :func:`nbranches`

        """

        return self._nlinks

    @property
    def nbranches(self) -> int:
        """
        Number of branches

        Number of branches in this robot.  Computed as the number of links with
        zero children

        Returns
        -------
        nbranches
            number of branches in the robot's kinematic tree

        Examples
        --------

        .. runblock:: pycon
        >>> import roboticstoolbox as rtb
        >>> robot = rtb.models.ETS.Panda()
        >>> robot.nbranches

        See Also
        --------
        :func:`n`
        :func:`nlinks`
        """

        return sum([link.nchildren == 0 for link in self.links]) + len(self.grippers)

    # --------------------------------------------------------------------- #

    @property
    def name(self):
        """
        Get/set robot name

        - ``robot.name`` is the robot name
        - ``robot.name = ...`` checks and sets the robot name

        Parameters
        ----------
        name
            the new robot name

        Returns
        -------
        name
            the current robot name

        """
        return self._name

    @name.setter
    def name(self, name_new):
        self._name = name_new

    @property
    def comment(self):
        """
        Get/set robot comment

        - ``robot.comment`` is the robot comment
        - ``robot.comment = ...`` checks and sets the robot comment

        Parameters
        ----------
        name
            the new robot comment

        Returns
        -------
        comment
            robot comment

        """
        return self._comment

    @comment.setter
    def comment(self, comment_new):
        self._comment = comment_new

    @property
    def manufacturer(self):
        """
        Get/set robot manufacturer's name

        - ``robot.manufacturer`` is the robot manufacturer's name
        - ``robot.manufacturer = ...`` checks and sets the manufacturer's name

        Returns
        -------
        manufacturer
            robot manufacturer's name

        """
        return self._manufacturer

    @manufacturer.setter
    def manufacturer(self, manufacturer_new):
        self._manufacturer = manufacturer_new

    @property
    def configs(self) -> Dict[str, NDArray]:
        return self._configs

    @property
    def keywords(self) -> List[str]:
        return self._keywords

    @property
    def symbolic(self) -> bool:
        return self._symbolic

    @property
    def hasdynamics(self):
        """
        Robot has dynamic parameters

        Returns
        -------
        hasdynamics
            Robot has dynamic parameters

        At least one link has associated dynamic parameters.

        Examples
        --------

        .. runblock:: pycon
        >>> import roboticstoolbox as rtb
        >>> robot = rtb.models.DH.Puma560()
        >>> robot.hasdynamics:

        """

        return self._hasdynamics

    @property
    def hasgeometry(self):
        """
        Robot has geometry model

        At least one link has associated mesh to describe its shape.

        Returns
        -------
        hasgeometry
            Robot has geometry model

        Examples
        --------

        .. runblock:: pycon
        >>> import roboticstoolbox as rtb
        >>> robot = rtb.models.DH.Puma560()
        >>> robot.hasgeometry

        See Also
        --------
        :func:`hascollision`

        """

        return self._hasgeometry

    @property
    def hascollision(self):
        """
        Robot has collision model

        Returns
        -------
        hascollision
            Robot has collision model

        At least one link has associated collision model.

        Examples
        --------

        .. runblock:: pycon
        >>> import roboticstoolbox as rtb
        >>> robot = rtb.models.DH.Puma560()
        >>> robot.hascollision

        See Also
        --------
        :func:`hasgeometry`

        """

        return self._hascollision

    @property
    def default_backend(self):
        """
        Get default graphical backend

        - ``robot.default_backend`` Get the default graphical backend, used when
            no explicit backend is passed to ``Robot.plot``.
        - ``robot.default_backend = ...`` Set the default graphical backend, used when
            no explicit backend is passed to ``Robot.plot``.  The default set here will
            be overridden if the particular ``Robot`` subclass cannot support it.

        Returns
        -------
        default_backend
            backend name


        """
        return _default_backend

    @default_backend.setter
    def default_backend(self, be):
        _default_backend = be

    @property
    def gravity(self) -> NDArray:
        """
        Get/set default gravitational acceleration (Robot superclass)

        - ``robot.name`` is the default gravitational acceleration
        - ``robot.name = ...`` checks and sets default gravitational
            acceleration


        Parameters
        ----------
        gravity
            the new gravitational acceleration for this robot

        Returns
        -------
        gravity
            gravitational acceleration

        Notes
        -----
        If the z-axis is upward, out of the Earth, this should be
        a positive number.

        """

        return self._gravity

    @gravity.setter
    def gravity(self, gravity_new: ArrayLike):
        self._gravity = np.array(getvector(gravity_new, 3))
        self.dynchanged()

    # --------------------------------------------------------------------- #

    @property
    def q(self) -> NDArray:
        """
        Get/set robot joint configuration

        - ``robot.q`` is the robot joint configuration
        - ``robot.q = ...`` checks and sets the joint configuration

        Parameters
        ----------
        q
            the new robot joint configuration

        Returns
        -------
        q
            robot joint configuration

        """

        return self._q

    @q.setter
    def q(self, q_new: ArrayLike):
        self._q = np.array(getvector(q_new, self.n))

    @property
    def qd(self) -> NDArray:
        """
        Get/set robot joint velocity

        - ``robot.qd`` is the robot joint velocity
        - ``robot.qd = ...`` checks and sets the joint velocity

        Returns
        -------
        qd
            robot joint velocity

        """

        return self._qd

    @qd.setter
    def qd(self, qd_new: ArrayLike):
        self._qd = np.array(getvector(qd_new, self.n))

    @property
    def qdd(self) -> NDArray:
        """
        Get/set robot joint acceleration

        - ``robot.qdd`` is the robot joint acceleration
        - ``robot.qdd = ...`` checks and sets the robot joint acceleration

        Returns
        -------
        qdd
            robot joint acceleration


        """
        return self._qdd

    @qdd.setter
    def qdd(self, qdd_new: ArrayLike):
        self._qdd = np.array(getvector(qdd_new, self.n))

    @property
    def qlim(self) -> NDArray:
        r"""
        Joint limits

        Limits are extracted from the link objects.  If joints limits are
        not set for:

        - a revolute joint [-𝜋. 𝜋] is returned
        - a prismatic joint an exception is raised

        Attributes
        ----------
        qlim
            An array of joints limits (2, n)

        Raises
        ------
        ValueError
            unset limits for a prismatic joint

        Returns
        -------
        qlim
            Array of joint limit values

        Examples
        --------
        .. runblock:: pycon
        >>> import roboticstoolbox as rtb
        >>> robot = rtb.models.DH.Puma560()
        >>> robot.qlim

        """

        limits = np.zeros((2, self.n))
        j = 0

        for link in self.links:

            if link.isrevolute:
                if link.qlim is None or np.any(np.isnan(link.qlim)):
                    v = [-np.pi, np.pi]
                else:
                    v = link.qlim
            elif link.isprismatic:
                if link.qlim is None:
                    raise ValueError("Undefined prismatic joint limit")
                else:
                    v = link.qlim
            else:
                # Fixed link
                continue  # pragma: nocover

            limits[:, j] = v
            j += 1

        return limits

    @property
    def structure(self) -> str:
        """
        Return the joint structure string

        A string with one letter per joint: ``R`` for a revolute
        joint, and ``P`` for a prismatic joint.

        Returns
        -------
        structure
            joint configuration string

        Examples
        --------
        .. runblock:: pycon
        >>> import roboticstoolbox as rtb
        >>> puma = rtb.models.DH.Puma560()
        >>> puma.structure
        >>> stanford = rtb.models.DH.Stanford()
        >>> stanford.structure

        Notes
        -----
        Fixed joints, that maintain a constant link relative pose,
        are not included.
        ``len(self.structure) == self.n``.

        """

        structure = []

        for link in self.links:
            if link.isrevolute:
                structure.append("R")
            elif link.isprismatic:
                structure.append("P")

        return "".join(structure)

    @property
    def prismaticjoints(self) -> List[bool]:
        """
        Revolute joints as bool array

        Returns
        -------
        prismaticjoints
            array of joint type, True if prismatic

        Examples
        --------
        .. runblock:: pycon
        >>> import roboticstoolbox as rtb
        >>> puma = rtb.models.DH.Puma560()
        >>> puma.prismaticjoints()
        >>> stanford = rtb.models.DH.Stanford()
        >>> stanford.prismaticjoints()

        Notes
        -----
        Fixed joints, that maintain a constant link relative pose,
        are not included.

        See Also
        --------
        :func:`Link.isprismatic`
        :func:`revolutejoints`

        """

        return [link.isprismatic for link in self.links if link.isjoint]

    @property
    def revolutejoints(self) -> List[bool]:
        """
        Revolute joints as bool array

        Returns
        -------
        revolutejoints
            array of joint type, True if revolute

        Examples
        --------
        .. runblock:: pycon
        >>> import roboticstoolbox as rtb
        >>> puma = rtb.models.DH.Puma560()
        >>> puma.revolutejoints()
        >>> stanford = rtb.models.DH.Stanford()
        >>> stanford.revolutejoints()

        Notes
        -----
        Fixed joints, that maintain a constant link relative pose,
        are not included.

        See Also
        --------
        :func:`Link.isrevolute`
        :func:`prismaticjoints`

        """

        return [link.isrevolute for link in self.links if link.isjoint]

    @property
    def control_mode(self) -> str:
        """
        Get/set robot control mode

        - ``robot.control_type`` is the robot control mode
        - ``robot.control_type = ...`` checks and sets the robot control mode

        Parameters
        ----------
        control_mode
            the new robot control mode

        Returns
        -------
        control_mode
            the current robot control mode

        """

        return self._control_mode

    @control_mode.setter
    def control_mode(self, cn: str):
        if cn == "p" or cn == "v" or cn == "a":
            self._control_mode = cn
        else:
            raise ValueError("Control type must be one of 'p', 'v', or 'a'")

    # --------------------------------------------------------------------- #

    @property
    def urdf_string(self) -> str:
        return self._urdf_string

    @property
    def urdf_filepath(self) -> str:
        return self._urdf_filepath

    # --------------------------------------------------------------------- #

    @property
    def tool(self) -> SE3:
        """
        Get/set robot tool transform

        - ``robot.tool`` is the robot tool transform as an SE3 object
        - ``robot._tool`` is the robot tool transform as a numpy array
        - ``robot.tool = ...`` checks and sets the robot tool transform

        Parameters
        ----------
        tool
            the new robot tool transform (as an SE(3))

        Returns
        -------
        tool
            robot tool transform



        """
        return SE3(self._tool, check=False)

    @tool.setter
    def tool(self, T: Union[SE3, NDArray]):
        if isinstance(T, SE3):
            self._tool = T.A
        else:
            self._tool = T

    @property
    def base(self) -> SE3:
        """
        Get/set robot base transform

        - ``robot.base`` is the robot base transform
        - ``robot.base = ...`` checks and sets the robot base transform

        Parameters
        ----------
        base
            the new robot base transform

        Returns
        -------
        base
            the current robot base transform

        """

        # return a copy, otherwise somebody with
        # reference to the base can change it

        # This now returns the Scene Node transform
        # self._T is a copy of SceneNode.__T
        return SE3(self._T, check=False)

    @base.setter
    def base(self, T: Union[NDArray, SE3]):

        if isinstance(self, rtb.Robot):
            # All 3D robots
            # Set the SceneNode T
            if isinstance(T, SE3):
                self._T = T.A
            else:
                self._T = T

        else:
            raise ValueError("base must be set to None (no tool), SE2, or SE3")

    # --------------------------------------------------------------------- #

    @lru_cache(maxsize=32)
    def get_path(
        self,
        end: Union[Gripper, LinkType, str, None] = None,
        start: Union[Gripper, LinkType, str, None] = None,
    ) -> Tuple[List[LinkType], int, SE3]:
        """
        Find a path from start to end

        Parameters
        ----------
        end
            end-effector or gripper to compute forward kinematics to
        start
            name or reference to a base link, defaults to None

        Raises
        ------
        ValueError
            link not known or ambiguous

        Returns
        -------
        path
            the path from start to end
        n
            the number of joints in the path
        T
            the tool transform present after end

        """

        def search(
            start,
            end,
            explored: Set[Union[LinkType, Link]],
            path: List[Union[LinkType, Link]],
        ) -> Union[List[Union[LinkType, Link]], None]:

            link = self._getlink(start, self.base_link)
            end = self._getlink(end, self.ee_links[0])

            toplevel = path is None
            explored.add(link)

            if link == end:
                return path

            # unlike regular DFS, the neighbours of the node are its children
            # and its parent.

            # visit child nodes below start
            if toplevel:
                path = [link]

            if link.children is not None:
                for child in link.children:
                    if child not in explored:
                        path.append(child)
                        p = search(child, end, explored, path)
                        if p is not None:
                            return p

            # We didn't find the node below, keep going up a level, and recursing
            # down again
            if toplevel:
                path = []

            if link.parent is not None:
                parent = link.parent  # go up one level toward the root
                if parent not in explored:
                    if len(path) == 0:
                        p = search(parent, end, explored, [link])
                    else:
                        path.append(link)
                        p = search(parent, end, explored, path)

                    if p is not None and len(p) > 0:
                        return p

        end, start, tool = self._get_limit_links(end=end, start=start)

        path = search(start, end, set(), [])

        if path is None or len(path) == 0:
            raise ValueError("No path found")

        if tool is None:
            tool = SE3()

        return path, len(path), tool  # type: ignore

    @lru_cache(maxsize=32)
    def _getlink(
        self,
        link: Union[LinkType, Gripper, str, None],
        default: Union[LinkType, Gripper, str, None] = None,
    ) -> Union[LinkType, Link]:
        """
        Validate reference to Link

        ``robot._getlink(link)`` is a validated reference to a Link within
        the ERobot ``robot``.  If ``link`` is:

        -  an ``Link`` reference it is validated as belonging to
          ``robot``.
        - a string, then it looked up in the robot's link name dictionary, and
          a Link reference returned.

        Parameters
        ----------
        link
            link

        Raises
        ------
        ValueError
            link does not belong to this ERobot
        TypeError
            bad argument

        Returns
        -------
        link
            link reference

        """

        if link is None:
            link = default

        if isinstance(link, str):
            if link in self.link_dict:
                return self.link_dict[link]

            raise ValueError(f"no link named {link}")

        elif isinstance(link, BaseLink):
            if link in self.links:
                return link
            else:
                for gripper in self.grippers:
                    if link in gripper.links:
                        return link

                raise ValueError("link not in robot links")
        elif isinstance(link, Gripper):
            for gripper in self.grippers:
                if link is gripper:
                    return gripper.links[0]

            raise ValueError("Gripper not in robot")
        else:
            raise TypeError("unknown argument")

    def _find_ets(self, start, end, explored, path) -> Union[ETS, None]:
        """
        Privade method which will recursively find the ETS of a path
        see ets()
        """

        link = self._getlink(start, self.base_link)
        end = self._getlink(end, self.ee_links[0])

        toplevel = path is None
        explored.add(link)

        if link == end:
            return path

        # unlike regular DFS, the neighbours of the node are its children
        # and its parent.

        # visit child nodes below start
        if toplevel:
            path = link.ets

        if link.children is not None:
            for child in link.children:
                if child not in explored:
                    p = self._find_ets(child, end, explored, path * child.ets)
                    if p is not None:
                        return p

        # we didn't find the node below, keep going up a level, and recursing
        # down again
        if toplevel:
            path = None
        if link.parent is not None:
            parent = link.parent  # go up one level toward the root
            if parent not in explored:
                if path is None:
                    p = self._find_ets(parent, end, explored, link.ets.inv())
                else:
                    p = self._find_ets(parent, end, explored, path * link.ets.inv())
                if p is not None:
                    return p

    def _gripper_ets(self, gripper: Gripper) -> ETS:
        """
        Privade method which will find the ETS of a gripper

        """

        return ETS(ET.SE3(gripper.tool))

    @lru_cache(maxsize=32)
    def _get_limit_links(
        self,
        end: Union[Gripper, LinkType, str, None] = None,
        start: Union[Gripper, LinkType, str, None] = None,
    ) -> Tuple[LinkType, LinkType, Union[None, SE3]]:
        """
        Get and validate an end-effector, and a base link

        Helper method to find or validate an end-effector and base link

        end
            end-effector or gripper to compute forward kinematics to
        start
            name or reference to a base link, defaults to None

        ValueError
            link not known or ambiguous
        ValueError
            [description]
        TypeError
            unknown type provided

        Returns
        -------
        end
            end-effector link
        start
            base link
        tool
            tool transform of gripper if applicable

        """

        tool = None
        if end is None:

            if len(self.grippers) > 1:
                end_ret = self.grippers[0].links[0]
                tool = self.grippers[0].tool
                if len(self.grippers) > 1:
                    # Warn user: more than one gripper
                    print("More than one gripper present, using robot.grippers[0]")
            elif len(self.grippers) == 1:
                end_ret = self.grippers[0].links[0]
                tool = self.grippers[0].tool

            # no grippers, use ee link if just one
            elif len(self.ee_links) > 1:
                end_ret = self.ee_links[0]
                if len(self.ee_links) > 1:
                    # Warn user: more than one EE
                    print("More than one end-effector present, using robot.ee_links[0]")
            else:
                end_ret = self.ee_links[0]

        else:
            # Check if end corresponds to gripper
            for gripper in self.grippers:
                if end == gripper or end == gripper.name:
                    tool = gripper.tool
                    # end_ret = gripper.links[0]

            # otherwise check for end in the links
            end_ret = self._getlink(end)

        if start is None:
            start_ret = self.base_link

            # Cache result
            self._cache_start = start
        else:
            # start effector is specified
            start_ret = self._getlink(start)

        return end_ret, start_ret, tool  # type: ignore  because Gripper returns Link not LinkType

    @lru_cache(maxsize=32)
    def ets(
        self,
        start: Union[LinkType, Gripper, str, None] = None,
        end: Union[LinkType, Gripper, str, None] = None,
    ) -> ETS:
        """
        Robot to ETS

        ``robot.ets()`` is an ETS representing the kinematics from base to
        end-effector.

        ``robot.ets(end=link)`` is an ETS representing the kinematics from
        base to the link ``link`` specified as a Link reference or a name.

        ``robot.ets(start=l1, end=l2)`` is an ETS representing the kinematics
        from link ``l1`` to link ``l2``.

        Parameters
        ----------
        :param start: start of path, defaults to ``base_link``
        :param end: end of path, defaults to end-effector

        Raises
        ------
        ValueError
            a link does not belong to this ERobot
        TypeError
            a bad link argument

        Returns
        -------
        ets
            elementary transform sequence

        Examples
        --------
        .. runblock:: pycon
            >>> import roboticstoolbox as rtb
            >>> panda = rtb.models.ETS.Panda()
            >>> panda.ets()

        """

        # ets to stand and end incase of grippers
        ets_init = None
        ets_end = None

        if isinstance(start, Gripper):
            ets_init = self._gripper_ets(start).inv()
            link = start.links[0].parent
            if link is None:  # pragma: nocover
                raise ValueError("Invalid robot link configuration")
        else:
            link = self._getlink(start, self.base_link)

        if end is None:
            if len(self.grippers) > 1:
                end_link = self.grippers[0].links[0]
                ets_end = self._gripper_ets(self.grippers[0])
                print("multiple grippers present, ambiguous, using self.grippers[0]")
            elif len(self.grippers) == 1:
                end_link = self.grippers[0].links[0]
                ets_end = self._gripper_ets(self.grippers[0])
            elif len(self.grippers) > 1:
                end_link = self._getlink(end, self.ee_links[0])
                print(
                    "multiple end-effectors present, ambiguous, using self.ee_links[0]"
                )
            else:
                end_link = self._getlink(end, self.ee_links[0])
        else:
            if isinstance(end, Gripper):
                ets_end = self._gripper_ets(end)
                end_link = end.links[0].parent  # type: ignore
                if end_link is None:  # pragma: nocover
                    raise ValueError("Invalid robot link configuration")
            else:
                end_link = self._getlink(end, self.ee_links[0])

        explored = set()

        if link is end_link:
            ets = link.ets
        else:
            ets = self._find_ets(link, end_link, explored, path=None)

        if ets is None:
            raise ValueError("Could not find the requested ETS in this robot")

        if ets_init is not None:
            ets = ets_init * ets

        if ets_end is not None:
            ets = ets * ets_end

        return ets

    def copy(self):
        return deepcopy(self)

    def __deepcopy__(self, memo):

        links = []

        for link in self.links:
            links.append(deepcopy(link))

        name = deepcopy(self.name)
        manufacturer = deepcopy(self.manufacturer)
        comment = deepcopy(self.comment)
        base = deepcopy(self.base)
        tool = deepcopy(self.tool)
        gravity = deepcopy(self.gravity)
        keywords = deepcopy(self.keywords)
        symbolic = deepcopy(self.symbolic)
        configs = deepcopy(self.configs)

        cls = self.__class__
        result = cls(
            links=links,
            name=name,
            manufacturer=manufacturer,
            comment=comment,
            base=base,
            tool=tool,
            gravity=gravity,
            keywords=keywords,
            symbolic=symbolic,
            configs=configs,
        )

        # if a configuration was an attribute of original robot, make it an
        # attribute of the deep copy
        for config in configs:
            if hasattr(self, config):
                setattr(result, config, configs[config])

        memo[id(self)] = result
        return result

    # --------------------------------------------------------------------- #

    def todegrees(self, q) -> NDArray:
        """
        Convert joint angles to degrees

        Parameters
        ----------
        q
            The joint configuration of the robot

        Returns
        -------
        q
            a vector of joint coordinates in degrees and metres

        ``robot.todegrees(q)`` converts joint coordinates ``q`` to degrees
        taking into account whether elements of ``q`` correspond to revolute
        or prismatic joints, ie. prismatic joint values are not converted.

        If ``q`` is a matrix, with one column per joint, the conversion is
        performed columnwise.

        Examples
        --------
        .. runblock:: pycon
        >>> import roboticstoolbox as rtb
        >>> from math import pi
        >>> stanford = rtb.models.DH.Stanford()
        >>> stanford.todegrees([pi/4, pi/8, 2, -pi/4, pi/6, pi/3])

        """

        q = getmatrix(q, (None, self.n))

        for j, revolute in enumerate(self.revolutejoints):
            if revolute:
                q[:, j] *= 180.0 / np.pi

        if q.shape[0] == 1:
            return q[0]
        else:
            return q

    def toradians(self, q) -> NDArray:
        """
        Convert joint angles to radians

        ``robot.toradians(q)`` converts joint coordinates ``q`` to radians
        taking into account whether elements of ``q`` correspond to revolute
        or prismatic joints, ie. prismatic joint values are not converted.

        If ``q`` is a matrix, with one column per joint, the conversion is
        performed columnwise.

        Parameters
        ----------
        q
            The joint configuration of the robot


        Returns
        -------
        q
            a vector of joint coordinates in radians and metres


        Examples
        --------
        .. runblock:: pycon
        >>> import roboticstoolbox as rtb
        >>> stanford = rtb.models.DH.Stanford()
        >>> stanford.toradians([10, 20, 2, 30, 40, 50])

        """

        q = getmatrix(q, (None, self.n))

        for j, revolute in enumerate(self.revolutejoints):
            if revolute:
                q[:, j] *= np.pi / 180.0

        if q.shape[0] == 1:
            return q[0]
        else:
            return q

    def isrevolute(self, j) -> bool:
        """
        Check if joint is revolute

        Returns
        -------
        j
            True if revolute

        Examples
        --------
        .. runblock:: pycon
        >>> import roboticstoolbox as rtb
        >>> puma = rtb.models.DH.Puma560()
        >>> puma.revolutejoints()
        >>> stanford = rtb.models.DH.Stanford()
        >>> stanford.isrevolute(1)

        See Also
        --------
        :func:`Link.isrevolute`
        :func:`revolutejoints`

        """
        return self.revolutejoints[j]

    def isprismatic(self, j) -> bool:
        """
        Check if joint is prismatic

        Returns
        -------
        j
            True if prismatic

        Examples
        --------
        .. runblock:: pycon
        >>> import roboticstoolbox as rtb
        >>> puma = rtb.models.DH.Puma560()
        >>> puma.prismaticjoints()
        >>> stanford = rtb.models.DH.Stanford()
        >>> stanford.isprismatic(1)

        See Also
        --------
        :func:`Link.isprismatic`
        :func:`prismaticjoints`

        """

        return self.prismaticjoints[j]

    # --------------------------------------------------------------------- #

    def dfs_links(
        self,
        start: LinkType,
        func: Union[None, Callable[[LinkType], Any]] = None,
    ) -> List[LinkType]:
        """
        A link search method

        Visit all links from start in depth-first order and will apply
        func to each visited link

        Parameters
        ----------
        start
            The link to start at
        func
            An optional function to apply to each link as it is found

        Returns
        -------
        links
            A list of links

        """

        visited = []

        def vis_children(link):
            visited.append(link)
            if func is not None:
                func(link)

            for li in link.children:
                if li not in visited:
                    vis_children(li)

        vis_children(start)

        return visited

    def addconfiguration_attr(self, name: str, q: ArrayLike, unit: str = "rad"):
        """
        Add a named joint configuration as an attribute

        Parameters
        ----------
        name
            Name of the joint configuration
        q
            Joint configuration

        Examples
        --------
        .. runblock:: pycon
        >>> import roboticstoolbox as rtb
        >>> robot = rtb.models.DH.Puma560()
        >>> robot.addconfiguration_attr("mypos", [0.1, 0.2, 0.3, 0.4, 0.5, 0.6])
        >>> robot.mypos
        >>> robot.configs["mypos"]

        Notes
        -----
        - Used in robot model init method to store the ``qr`` configuration
        - Dynamically adding attributes to objects can cause issues with
            Python type checking.
        - Configuration is also added to the robot instance's dictionary of
            named configurations.

        See Also
        --------
        :meth:`addconfiguration`

        """

        v = getvector(q, self.n)
        v = getunit(v, unit)
        v = np.array(v)
        self._configs[name] = v
        setattr(self, name, v)

    def addconfiguration(self, name: str, q: NDArray):
        """
        Add a named joint configuration

        Add a named configuration to the robot instance's dictionary of named
        configurations.

        Parameters
        ----------
        name
            Name of the joint configuration
        q
            Joint configuration



        Examples
        --------
        .. runblock:: pycon
        >>> import roboticstoolbox as rtb
        >>> robot = rtb.models.DH.Puma560()
        >>> robot.addconfiguration_attr("mypos", [0.1, 0.2, 0.3, 0.4, 0.5, 0.6])
        >>> robot.configs["mypos"]

        See Also
        --------
        :meth:`addconfiguration`

        """

        self._configs[name] = q

    def configurations_str(self, border="thin"):
        deg = 180 / np.pi

        # TODO: factor this out of DHRobot
        def angle(theta, fmt=None):

            if fmt is not None:
                try:
                    return fmt.format(theta * deg) + "\u00b0"
                except TypeError:
                    pass

            # pragma nocover
            return str(theta * deg) + "\u00b0"

        # show named configurations
        if len(self._configs) > 0:
            table = ANSITable(
                Column("name", colalign=">"),
                *[
                    Column(f"q{j:d}", colalign="<", headalign="<")
                    for j in range(self.n)
                ],
                border=border,
            )

            for name, q in self._configs.items():
                qlist = []
                for j, c in enumerate(self.structure):
                    if c == "P":
                        qlist.append(f"{q[j]: .3g}")
                    else:
                        qlist.append(angle(q[j], "{: .3g}"))
                table.row(name, *qlist)

            return "\n" + str(table)
        else:  # pragma nocover
            return ""

    def random_q(self):
        """
        Return a random joint configuration

        The value for each joint is uniform randomly distributed  between the
        limits set for the robot.

        Note
        ----
        The joint limit for all joints must be set.

        Returns
        -------
        q
            Random joint configuration :rtype: ndarray(n)

        See Also
        --------
        :func:`Robot.qlim`
        :func:`Link.qlim`

        """

        qlim = self.qlim
        if np.any(np.isnan(qlim)):
            raise ValueError("some joint limits not defined")
        return np.random.uniform(low=qlim[0, :], high=qlim[1, :], size=(self.n,))

    def linkcolormap(self, linkcolors: Union[List[Any], str] = "viridis"):
        """
        Create a colormap for robot joints

        - ``cm = robot.linkcolormap()`` is an n-element colormap that gives a
          unique color for every link.  The RGBA colors for link ``j`` are
          ``cm(j)``.
        - ``cm = robot.linkcolormap(cmap)`` as above but ``cmap`` is the name
          of a valid matplotlib colormap.  The default, example above, is the
          ``viridis`` colormap.
        - ``cm = robot.linkcolormap(list of colors)`` as above but a
          colormap is created from a list of n color names given as strings,
          tuples or hexstrings.

        Parameters
        ----------
        linkcolors
            list of colors or colormap, defaults to "viridis"

        Returns
        -------
        color map
            the color map


        Examples
        --------
        .. runblock:: pycon
        >>> import roboticstoolbox as rtb
        >>> robot = rtb.models.DH.Puma560()
        >>> cm = robot.linkcolormap("inferno")
        >>> print(cm(range(6))) # cm(i) is 3rd color in colormap
        >>> cm = robot.linkcolormap(
        >>>     ['red', 'g', (0,0.5,0), '#0f8040', 'yellow', 'cyan'])
        >>> print(cm(range(6)))

        Notes
        -----
        - Colormaps have 4-elements: red, green, blue, alpha (RGBA)
        - Names of supported colors and colormaps are defined in the
          matplotlib documentation.
            - `Specifying colors
            <https://matplotlib.org/3.1.0/tutorials/colors/colors.html#sphx-glr-tutorials-colors-colors-py>`_
            - `Colormaps
            <https://matplotlib.org/3.1.0/tutorials/colors/colormaps.html#sphx-glr-tutorials-colors-colormaps-py>`_

        """

        if isinstance(linkcolors, list) and len(linkcolors) == self.n:
            # provided a list of color names
            return colors.ListedColormap(linkcolors)  # type: ignore
        else:
            # assume it is a colormap name
            return cm.get_cmap(linkcolors, 6)  # type: ignore

    def hierarchy(self) -> None:
        """
        Pretty print the robot link hierachy

        Returns
        -------
        Pretty print of the robot model

        Examples
        --------
        Makes a robot and prints the heirachy

        .. runblock:: pycon
        >>> import roboticstoolbox as rtb
        >>> robot = rtb.models.URDF.Panda()
        >>> robot.hierarchy()

        """

        def recurse(link, indent=0):
            print(" " * indent * 2, link.name)
            for child in link.child:
                recurse(child, indent + 1)

        recurse(self.base_link)

    def segments(self) -> List[List[Union[LinkType, None]]]:
        """
        Segments of branched robot

        For a single-chain robot with structure::

            L1 - L2 - L3

        the return is ``[[None, L1, L2, L3]]``

        For a robot with structure::

            L1 - L2 +-  L3 - L4
                    +- L5 - L6

        the return is ``[[None, L1, L2], [L2, L3, L4], [L2, L5, L6]]``

        Returns
        -------
        segments
            Segment list

        Notes
        -----
        - the length of the list is the number of segments in the robot
        - the first segment always starts with ``None`` which represents
            the base transform (since there is no base link)
        - the last link of one segment is also the first link of subsequent
            segments
        """

        def recurse(link: Link):

            segs = [link.parent]
            while True:
                segs.append(link)
                if link.nchildren == 0:
                    return [segs]
                elif link.nchildren == 1:
                    link = link.children[0]  # type: ignore
                    continue
                elif link.nchildren > 1:
                    segs = [segs]

                    for child in link.children:  # type: ignore
                        segs.extend(recurse(child))

                    return segs

        return recurse(self.links[0])  # type: ignore

    # --------------------------------------------------------------------- #
    # Scene Graph section
    # --------------------------------------------------------------------- #

    def _update_link_tf(self, q: Union[ArrayLike, None] = None):
        """
        This private method updates the local transform of each link within
        this robot according to q (or self.q if q is none)
        """

        @lru_cache(maxsize=2)
        def get_link_ets():
            return [link.ets._fknm for link in self.links]

        @lru_cache(maxsize=2)
        def get_link_scene_node():
            return [link._T_reference for link in self.links]

        Robot_link_T(get_link_ets(), get_link_scene_node(), self._q, q)

        [gripper._update_link_tf() for gripper in self.grippers]

    # --------------------------------------------------------------------- #
    # --------- PyPlot Methods -------------------------------------------- #
    # --------------------------------------------------------------------- #

    def _get_graphical_backend(
        self, backend: Union[L["swift", "pyplot", "pyplot2"], None] = None
    ) -> Union[Swift, PyPlot, PyPlot2]:

        default = self.default_backend

        # figure out the right default
        if backend is None:
            if isinstance(self, rtb.DHRobot):
                default = "pyplot"
            elif isinstance(self, rtb.ERobot2):
                default = "pyplot2"
            elif isinstance(self, rtb.Robot):
                if self.hasgeometry:
                    default = "swift"
                else:
                    default = "pyplot"

        if backend is not None:
            using_backend = backend.lower()
        else:
            using_backend = backend

        # Find the right backend, modules are imported here on an as needs
        # basis
        if using_backend == "swift" or default == "swift":  # pragma nocover
            # swift was requested, is it installed?
            if isinstance(self, rtb.DHRobot):
                raise NotImplementedError(
                    "Plotting in Swift is not implemented for DHRobots yet"
                )
            try:
                # yes, use it
                from roboticstoolbox.backends.swift import Swift

                env = Swift()
                return env
            except ModuleNotFoundError:
                if using_backend == "swift":
                    print("Swift is not installed, " "install it using pip or conda")
                using_backend = "pyplot"

        if using_backend is None:
            using_backend = default

        if using_backend == "pyplot":
            from roboticstoolbox.backends.PyPlot import PyPlot

            env = PyPlot()

        elif using_backend == "pyplot2":
            from roboticstoolbox.backends.PyPlot import PyPlot2

            env = PyPlot2()

        else:
            raise ValueError("unknown backend", backend)

        return env

    def plot(
        self,
        q: ArrayLike,
        backend: Union[L["swift", "pyplot", "pyplot2"], None] = None,
        block: bool = False,
        dt: float = 0.050,
        limits: Union[ArrayLike, None] = None,
        vellipse: bool = False,
        fellipse: bool = False,
        fig: Union[str, None] = None,
        movie: Union[str, None] = None,
        loop: bool = False,
        **kwargs,
    ) -> Union[Swift, PyPlot, PyPlot2]:
        """
        Graphical display and animation

        ``robot.plot(q, 'pyplot')`` displays a graphical view of a robot
        based on the kinematic model and the joint configuration ``q``.
        This is a stick figure polyline which joins the origins of the
        link coordinate frames. The plot will autoscale with an aspect
        ratio of 1.

        If ``q`` (m,n) representing a joint-space trajectory it will create an
        animation with a pause of ``dt`` seconds between each frame.

        Attributes
        ----------
        q
            The joint configuration of the robot.
        backend
            The graphical backend to use, currently 'swift'
            and 'pyplot' are implemented. Defaults to 'swift' of a ``Robot``
            and 'pyplot` for a ``DHRobot``
        block
            Block operation of the code and keep the figure open
        dt
            if q is a trajectory, this describes the delay in
            seconds between frames
        limits
            Custom view limits for the plot. If not supplied will
            autoscale, [x1, x2, y1, y2, z1, z2]
            (this option is for 'pyplot' only)
        vellipse
            (Plot Option) Plot the velocity ellipse at the
            end-effector (this option is for 'pyplot' only)
        fellipse
            (Plot Option) Plot the force ellipse at the
            end-effector (this option is for 'pyplot' only)
        fig
            (Plot Option) The figure label to plot in (this option is for
            'pyplot' only)
        movie
            (Plot Option) The filename to save the movie to (this option is for
            'pyplot' only)
        loop
            (Plot Option) Loop the movie (this option is for
            'pyplot' only)
        jointaxes
            (Plot Option) Plot an arrow indicating the axes in
            which the joint revolves around(revolute joint) or translates
            along (prosmatic joint) (this option is for 'pyplot' only)
        eeframe
            (Plot Option) Plot the end-effector coordinate frame
            at the location of the end-effector. Uses three arrows, red,
            green and blue to indicate the x, y, and z-axes.
            (this option is for 'pyplot' only)
        shadow
            (Plot Option) Plot a shadow of the robot in the x-y
            plane. (this option is for 'pyplot' only)
        name
            (Plot Option) Plot the name of the robot near its base
            (this option is for 'pyplot' only)

        Returns
        -------
        env
            A reference to the environment object which controls the
            figure

        Notes
        -----
        - By default this method will block until the figure is dismissed.
            To avoid this set ``block=False``.
        - For PyPlot, the polyline joins the origins of the link frames,
            but for some Denavit-Hartenberg models those frames may not
            actually be on the robot, ie. the lines to not neccessarily
            represent the links of the robot.

        See Also
        --------
        :func:`teach`

        """

        env = None

        env = self._get_graphical_backend(backend)

        q = np.array(getmatrix(q, (None, self.n)))
        self.q = q[0, :]

        # Add the self to the figure in readonly mode
        if q.shape[0] == 1:
            env.launch(self.name + " Plot", limits=limits, fig=fig)
        else:
            env.launch(self.name + " Trajectory Plot", limits=limits, fig=fig)

        env.add(self, readonly=True, **kwargs)

        if vellipse:
            vell = self.vellipse(q, centre="ee")
            env.add(vell)
        else:
            vell = None

        if fellipse:
            fell = self.fellipse(q, centre="ee")
            env.add(fell)
        else:
            fell = None

        # List of images saved from each plot
        images = []

        if movie is not None:
            loop = False

        while True:
            for qk in q:
                self.q = qk
                if vell is not None:
                    vell.q = qk
                if fell is not None:
                    fell.q = qk
                env.step(dt)

                if movie is not None and isinstance(env, PyPlot):  # pragma nocover
                    images.append(env.getframe())

            if movie is not None:  # pragma nocover
                # save it as an animated GIF
                images[0].save(
                    movie,
                    save_all=True,
                    append_images=images[1:],
                    optimize=False,
                    duration=dt,
                    loop=0,
                )
            if not loop:
                break

        # Keep the plot open
        if block:  # pragma: no cover
            env.hold()

        return env

    def fellipse(
        self,
        q: ArrayLike,
        opt: L["trans", "rot"] = "trans",
        unit: L["rad", "deg"] = "rad",
        centre: Union[L["ee"], ArrayLike] = [0, 0, 0],
    ) -> EllipsePlot:
        """
        Create a force ellipsoid object for plotting with PyPlot

        ``robot.fellipse(q)`` creates a force ellipsoid for the robot at
        pose ``q``. The ellipsoid is centered at the origin.

        Attributes
        ----------
        q
            The joint configuration of the robot.
        opt
            'trans' or 'rot' will plot either the translational or
            rotational force ellipsoid
        unit
            'rad' or 'deg' will plot the ellipsoid in radians or
            degrees
        centre
            The centre of the ellipsoid, either 'ee' for the end-effector
            or a 3-vector [x, y, z] in the world frame

        Returns
        -------
        env
            An EllipsePlot object

        Notes
        -----
        - By default the ellipsoid related to translational motion is
            drawn.  Use ``opt='rot'`` to draw the rotational velocity
            ellipsoid.
        - By default the ellipsoid is drawn at the origin.  The option
            ``centre`` allows its origin to set to set to the specified
            3-vector, or the string "ee" ensures it is drawn at the
            end-effector position.

        """

        if isinstance(self, rtb.ERobot):  # pragma nocover
            raise NotImplementedError("ERobot fellipse not implemented yet")

        q = getunit(q, unit)
        ell = EllipsePlot(self, q, "f", opt, centre=centre)
        return ell

    def vellipse(
        self,
        q: ArrayLike,
        opt: L["trans", "rot"] = "trans",
        unit: L["rad", "deg"] = "rad",
        centre: Union[L["ee"], ArrayLike] = [0, 0, 0],
        scale: float = 0.1,
    ) -> EllipsePlot:
        """
        Create a velocity ellipsoid object for plotting with PyPlot

        ``robot.vellipse(q)`` creates a force ellipsoid for the robot at
        pose ``q``. The ellipsoid is centered at the origin.

        Attributes
        ----------
        q
            The joint configuration of the robot.
        opt
            'trans' or 'rot' will plot either the translational or
            rotational force ellipsoid
        unit
            'rad' or 'deg' will plot the ellipsoid in radians or
            degrees
        centre
            The centre of the ellipsoid, either 'ee' for the end-effector
            or a 3-vector [x, y, z] in the world frame
        scale
            The scale factor for the ellipsoid

        Returns
        -------
        env
            An EllipsePlot object

        Notes
        -----
        - By default the ellipsoid related to translational motion is
            drawn.  Use ``opt='rot'`` to draw the rotational velocity
            ellipsoid.
        - By default the ellipsoid is drawn at the origin.  The option
            ``centre`` allows its origin to set to set to the specified
            3-vector, or the string "ee" ensures it is drawn at the
            end-effector position.

        """

        if isinstance(self, rtb.ERobot):  # pragma nocover
            raise NotImplementedError("ERobot vellipse not implemented yet")

        q = getunit(q, unit)
        ell = EllipsePlot(self, q, "v", opt, centre=centre, scale=scale)
        return ell

    def plot_ellipse(
        self,
        ellipse: EllipsePlot,
        block: bool = True,
        limits: Union[ArrayLike, None] = None,
        jointaxes: bool = True,
        eeframe: bool = True,
        shadow: bool = True,
        name: bool = True,
    ):
        """
        Plot the an ellipsoid

        ``robot.plot_ellipse(ellipsoid)`` displays the ellipsoid.

        Attributes
        ----------
        ellipse
            the ellipsoid to plot
        block
            Block operation of the code and keep the figure open
        limits
            Custom view limits for the plot. If not supplied will
            autoscale, [x1, x2, y1, y2, z1, z2]
        jointaxes
            (Plot Option) Plot an arrow indicating the axes in
            which the joint revolves around(revolute joint) or translates
            along (prosmatic joint)
        eeframe
            (Plot Option) Plot the end-effector coordinate frame
            at the location of the end-effector. Uses three arrows, red,
            green and blue to indicate the x, y, and z-axes.
        shadow
            (Plot Option) Plot a shadow of the robot in the x-y
            plane
        name
            (Plot Option) Plot the name of the robot near its base

        Returns
        -------
        env
            A reference to the PyPlot object which controls the
            matplotlib figure

        """

        if not isinstance(ellipse, EllipsePlot):  # pragma nocover
            raise TypeError(
                "ellipse must be of type " "roboticstoolbox.backend.PyPlot.EllipsePlot"
            )

        env = PyPlot()

        # Add the robot to the figure in readonly mode
        env.launch(ellipse.robot.name + " " + ellipse.name, limits=limits)

        env.add(ellipse, jointaxes=jointaxes, eeframe=eeframe, shadow=shadow, name=name)

        # Keep the plot open
        if block:  # pragma: no cover
            env.hold()

        return env

    def plot_fellipse(
        self,
        q: Union[ArrayLike, None],
        block: bool = True,
        fellipse: Union[EllipsePlot, None] = None,
        limits: Union[ArrayLike, None] = None,
        opt: L["trans", "rot"] = "trans",
        centre: Union[L["ee"], ArrayLike] = [0, 0, 0],
        jointaxes: bool = True,
        eeframe: bool = True,
        shadow: bool = True,
        name: bool = True,
    ) -> PyPlot:
        """
        Plot the force ellipsoid for manipulator

        ``robot.plot_fellipse(q)`` displays the velocity ellipsoid for the
        robot at pose ``q``. The plot will autoscale with an aspect ratio
        of 1.

        ``robot.plot_fellipse(vellipse)`` specifies a custon ellipse to plot.

        Attributes
        ----------
        q
            The joint configuration of the robot
        block
            Block operation of the code and keep the figure open
        fellipse
            the vellocity ellipsoid to plot
        limits
            Custom view limits for the plot. If not supplied will
            autoscale, [x1, x2, y1, y2, z1, z2]
        opt
            'trans' or 'rot' will plot either the translational or
            rotational force ellipsoid
        centre
            The coordinates to plot the fellipse [x, y, z] or "ee"
            to plot at the end-effector location
        jointaxes
            (Plot Option) Plot an arrow indicating the axes in
            which the joint revolves around(revolute joint) or translates
            along (prosmatic joint)
        eeframe
            (Plot Option) Plot the end-effector coordinate frame
            at the location of the end-effector. Uses three arrows, red,
            green and blue to indicate the x, y, and z-axes.
        shadow
            (Plot Option) Plot a shadow of the robot in the x-y
            plane
        name
            (Plot Option) Plot the name of the robot near its base

        Raises
        ------
        ValueError
            q or fellipse must be supplied

        Returns
        -------
        env
            A reference to the PyPlot object which controls the
            matplotlib figure

        Notes
        -----
        - By default the ellipsoid related to translational motion is
            drawn.  Use ``opt='rot'`` to draw the rotational velocity
            ellipsoid.
        - By default the ellipsoid is drawn at the origin.  The option
            ``centre`` allows its origin to set to set to the specified
            3-vector, or the string "ee" ensures it is drawn at the
            end-effector position.

        """

        if isinstance(self, rtb.ERobot):  # pragma nocover
            raise NotImplementedError(
                "Ellipse Plotting of ERobot's not implemented yet"
            )

        if fellipse is None and q is not None:
            fellipse = self.fellipse(q, opt=opt, centre=centre)
        else:
            raise ValueError("Must specify either q or fellipse")

        return self.plot_ellipse(
            fellipse,
            block=block,
            limits=limits,
            jointaxes=jointaxes,
            eeframe=eeframe,
            shadow=shadow,
            name=name,
        )

    def plot_vellipse(
        self,
        q: Union[ArrayLike, None],
        block: bool = True,
        vellipse: Union[EllipsePlot, None] = None,
        limits: Union[ArrayLike, None] = None,
        opt: L["trans", "rot"] = "trans",
        centre: Union[L["ee"], ArrayLike] = [0, 0, 0],
        jointaxes: bool = True,
        eeframe: bool = True,
        shadow: bool = True,
        name: bool = True,
    ) -> PyPlot:
        """
        Plot the velocity ellipsoid for manipulator

        ``robot.plot_vellipse(q)`` displays the velocity ellipsoid for the
        robot at pose ``q``. The plot will autoscale with an aspect ratio
        of 1.

        ``robot.plot_vellipse(vellipse)`` specifies a custon ellipse to plot.

        block
            Block operation of the code and keep the figure open
        q
            The joint configuration of the robot
        vellipse
            the vellocity ellipsoid to plot
        limits
            Custom view limits for the plot. If not supplied will
            autoscale, [x1, x2, y1, y2, z1, z2]
        opt
            'trans' or 'rot' will plot either the translational or
            rotational velocity ellipsoid
        centre
            The coordinates to plot the vellipse [x, y, z] or "ee"
            to plot at the end-effector location
        jointaxes
            (Plot Option) Plot an arrow indicating the axes in
            which the joint revolves around(revolute joint) or translates
            along (prosmatic joint)
        eeframe
            (Plot Option) Plot the end-effector coordinate frame
            at the location of the end-effector. Uses three arrows, red,
            green and blue to indicate the x, y, and z-axes.
        shadow
            (Plot Option) Plot a shadow of the robot in the x-y
            plane
        name
            (Plot Option) Plot the name of the robot near its base

        Raises
        ------
        ValueError
            q or fellipse must be supplied

        Returns
        -------
        env
            A reference to the PyPlot object which controls the
            matplotlib figure

        Notes
        -----
        - By default the ellipsoid related to translational motion is
            drawn.  Use ``opt='rot'`` to draw the rotational velocity
            ellipsoid.
        - By default the ellipsoid is drawn at the origin.  The option
            ``centre`` allows its origin to set to set to the specified
            3-vector, or the string "ee" ensures it is drawn at the
            end-effector position.

        """

        if isinstance(self, rtb.ERobot):  # pragma nocover
            raise NotImplementedError(
                "Ellipse Plotting of ERobot's not implemented yet"
            )

        if vellipse is None and q is not None:
            vellipse = self.vellipse(q=q, opt=opt, centre=centre)
        else:
            raise ValueError("Must specify either q or fellipse")

        return self.plot_ellipse(
            vellipse,
            block=block,
            limits=limits,
            jointaxes=jointaxes,
            eeframe=eeframe,
            shadow=shadow,
            name=name,
        )

    def teach(
        self,
        q: Union[ArrayLike, None],
        block: bool = True,
        limits: Union[ArrayLike, None] = None,
        vellipse: bool = False,
        fellipse: bool = False,
        backend: Union[L["pyplot", "pyplot2"], None] = None,
    ) -> Union[PyPlot, PyPlot2]:
        """
        Graphical teach pendant

        ``robot.teach(q)`` creates a matplotlib plot which allows the user to
        "drive" a graphical robot using a graphical slider panel. The robot's
        inital joint configuration is ``q``. The plot will autoscale with an
        aspect ratio of 1.

        ``robot.teach()`` as above except the robot's stored value of ``q``
        is used.

        q
            The joint configuration of the robot (Optional,
            if not supplied will use the stored q values).
        block
            Block operation of the code and keep the figure open
        limits
            Custom view limits for the plot. If not supplied will
            autoscale, [x1, x2, y1, y2, z1, z2]
        vellipse
            (Plot Option) Plot the velocity ellipse at the
            end-effector (this option is for 'pyplot' only)
        fellipse
            (Plot Option) Plot the force ellipse at the
            end-effector (this option is for 'pyplot' only)

        Returns
        -------
        env
            A reference to the PyPlot object which controls the
            matplotlib figure

        Notes
        -----
        - Program execution is blocked until the teach window is
            dismissed.  If ``block=False`` the method is non-blocking but
            you need to poll the window manager to ensure that the window
            remains responsive.
        - The slider limits are derived from the joint limit properties.
            If not set then:
            - For revolute joints they are assumed to be [-pi, +pi]
            - For prismatic joint they are assumed unknown and an error
                occurs.

        """

        if q is None:
            q = np.zeros((self.n,))
        else:
            q = getvector(q, self.n)

        # Make an empty 3D figure
        env = self._get_graphical_backend(backend)

        if isinstance(env, Swift):
            raise TypeError("teach() not supported for Swift backend")

        # Add the self to the figure in readonly mode
        env.launch("Teach " + self.name, limits=limits)
        env.add(
            self,
            readonly=True,
            # jointaxes=jointaxes,
            # jointlabels=jointlabels,
            # eeframe=eeframe,
            # shadow=shadow,
            # name=name,
        )

        env._add_teach_panel(self, q)

        if vellipse:
            vell = self.vellipse(q, centre="ee", scale=0.5)
            env.add(vell)

        if fellipse:
            fell = self.fellipse(q, centre="ee")
            env.add(fell)

        # Keep the plot open
        if block:  # pragma: no cover
            env.hold()

        return env

    # --------------------------------------------------------------------- #


# ============================================================================================= #
# ================= Robot Class =============================================================== #
# ============================================================================================= #


class Robot(BaseRobot[Link], RobotKinematicsMixin):

    _color = True

    def __init__(
        self,
        arg: Union[List[Link], ETS],
        gripper_links: Union[Link, List[Link], None] = None,
        name: str = "",
        manufacturer: str = "",
        comment: str = "",
        base: Union[NDArray, SE3, None] = None,
        tool: Union[NDArray, SE3, None] = None,
        gravity: ArrayLike = [0, 0, -9.81],
        keywords: Union[List[str], Tuple[str]] = [],
        symbolic: bool = False,
        configs: Union[Dict[str, NDArray], None] = None,
        check_jindex: bool = True,
        urdf_string: Union[str, None] = None,
        urdf_filepath: Union[Path, PurePosixPath, None] = None,
    ):

        # Process links
        if isinstance(arg, Robot):
            # We're passed a Robot, clone it
            # We need to preserve the parent link as we copy

            # Copy each link within the robot
            links = [deepcopy(link) for link in arg.links]
            gripper_links = []

            for gripper in arg.grippers:
                glinks = []
                for link in gripper.links:
                    glinks.append(deepcopy(link))

                gripper_links.append(glinks[0])
                links = links + glinks

            # Sever parent connection, but save the string
            # The constructor will piece this together for us
            for link in links:
                link._children = []
                if link.parent is not None:
                    link._parent_name = link.parent.name
                    link._parent = None

            super().__init__(links, gripper_links=gripper_links)

            for i, gripper in enumerate(self.grippers):
                gripper.tool = arg.grippers[i].tool.copy()

            self._urdf_string = arg.urdf_string
            self._urdf_filepath = arg.urdf_filepath

        elif isinstance(arg, ETS):
            # We're passed an ETS string
            links = []
            # chop it up into segments, a link frame after every joint
            parent = None
            for j, ets_j in enumerate(arg.split()):
                elink = Link(ETS(ets_j), parent=parent, name=f"link{j:d}")
                if (
                    elink.qlim is None
                    and elink.v is not None
                    and elink.v.qlim is not None
                ):
                    elink.qlim = elink.v.qlim
                parent = elink
                links.append(elink)

        elif smb.islistof(arg, Link):
            links = arg

        else:
            raise TypeError("arg was invalid, must be List[Link], ETS, or Robot")

        # Initialise Base Robot object
        super().__init__(
            links=links,
            gripper_links=gripper_links,
            name=name,
            manufacturer=manufacturer,
            comment=comment,
            base=base,
            tool=tool,
            gravity=gravity,
            keywords=keywords,
            symbolic=symbolic,
            configs=configs,
            check_jindex=check_jindex,
        )

        self.links

    # --------------------------------------------------------------------- #
    # --------- Swift Methods --------------------------------------------- #
    # --------------------------------------------------------------------- #

    def _to_dict(self, robot_alpha=1.0, collision_alpha=0.0):

        ob = []

        for link in self.links:

            if robot_alpha > 0:
                for gi in link.geometry:
                    gi.set_alpha(robot_alpha)
                    ob.append(gi.to_dict())
            if collision_alpha > 0:
                for gi in link.collision:
                    gi.set_alpha(collision_alpha)
                    ob.append(gi.to_dict())

        # Do the grippers now
        for gripper in self.grippers:
            for link in gripper.links:

                if robot_alpha > 0:
                    for gi in link.geometry:
                        gi.set_alpha(robot_alpha)
                        ob.append(gi.to_dict())
                if collision_alpha > 0:
                    for gi in link.collision:
                        gi.set_alpha(collision_alpha)
                        ob.append(gi.to_dict())

        # for o in ob:
        #     print(o)

        return ob

    def _fk_dict(self, robot_alpha=1.0, collision_alpha=0.0):
        ob = []

        # Do the robot
        for link in self.links:

            if robot_alpha > 0:
                for gi in link.geometry:
                    ob.append(gi.fk_dict())
            if collision_alpha > 0:
                for gi in link.collision:
                    ob.append(gi.fk_dict())

        # Do the grippers now
        for gripper in self.grippers:
            for link in gripper.links:
                if robot_alpha > 0:
                    for gi in link.geometry:
                        ob.append(gi.fk_dict())
                if collision_alpha > 0:
                    for gi in link.collision:
                        ob.append(gi.fk_dict())

        return ob

    # --------------------------------------------------------------------- #
    # --------- URDF Methods ---------------------------------------------- #
    # --------------------------------------------------------------------- #

    @staticmethod
    def URDF_read(
        file_path, tld=None, xacro_tld=None
    ) -> Tuple[List[Link], str, str, Union[Path, PurePosixPath]]:
        """
        Read a URDF file as Links

        File should be specified relative to ``RTBDATA/URDF/xacro``

        Parameters
        ----------
        file_path
            File path relative to the xacro folder
        tld
            A custom top-level directory which holds the xacro data,
            defaults to None
        xacro_tld
            A custom top-level within the xacro data,
            defaults to None

        Returns
        -------
        links
            a list of links
        name
            the name of the robot
        urdf
            a string representing the URDF
        file_path
            a path to the original file

        Notes
        -----
        If ``tld`` is not supplied, filepath pointing to xacro data should
        be directly under ``RTBDATA/URDF/xacro`` OR under ``./xacro`` relative
        to the model file calling this method. If ``tld`` is supplied, then
        ```file_path``` needs to be relative to ``tld``

        """

        # Get the path to the class that defines the robot
        if tld is None:
            base_path = rtb_path_to_datafile("xacro")
        else:
            base_path = PurePosixPath(tld)

        # Add on relative path to get to the URDF or xacro file
        # base_path = PurePath(classpath).parent.parent / 'URDF' / 'xacro'
        file_path = base_path / PurePosixPath(file_path)
        _, ext = splitext(file_path)

        if ext == ".xacro":
            # it's a xacro file, preprocess it
            if xacro_tld is not None:
                xacro_tld = base_path / PurePosixPath(xacro_tld)
            urdf_string = xacro.main(file_path, xacro_tld)
            try:
                urdf = URDF.loadstr(urdf_string, file_path, base_path)
            except BaseException as e:
                print("error parsing URDF file", file_path)
                raise e
        else:  # pragma nocover
            urdf_string = open(file_path).read()
            urdf = URDF.loadstr(urdf_string, file_path, base_path)

        if not isinstance(urdf_string, str):
            raise ValueError("Parsing failed, did not get valid URDF string back")

        return urdf.elinks, urdf.name, urdf_string, file_path

    @classmethod
    def URDF(cls, file_path: str, gripper: Union[int, str, None] = None):
        """
        Construct a Robot object from URDF file

        Parameters
        ----------
        file_path
            the path to the URDF
        gripper
            index or name of the gripper link(s)

        Returns
        -------
        If ``gripper`` is specified, links from that link outward are removed
        from the rigid-body tree and folded into a ``Gripper`` object.

        """

        links, name, _, _ = Robot.URDF_read(file_path)

        gripperLink: Union[Link, None] = None

        if gripper is not None:
            if isinstance(gripper, int):
                gripperLink = links[gripper]
            elif isinstance(gripper, str):
                for link in links:
                    if link.name == gripper:
                        gripperLink = link
                        break
                else:
                    raise ValueError(f"no link named {gripper}")
            else:
                raise TypeError("bad argument passed as gripper")

        links, name, urdf_string, urdf_filepath = Robot.URDF_read(file_path)

        return cls(
            links,
            name=name,
            gripper_links=gripperLink,
            urdf_string=urdf_string,
            urdf_filepath=urdf_filepath,
        )

    # --------------------------------------------------------------------- #
    # --------- Utility Methods ------------------------------------------- #
    # --------------------------------------------------------------------- #

    def showgraph(self, **kwargs):
        """
        Display a link transform graph in browser

        ``robot.showgraph()`` displays a graph of the robot's link frames
        and the ETS between them.  It uses GraphViz dot.

        The nodes are:
            - Base is shown as a grey square. This is the world frame origin,
              but can be changed using the ``base`` attribute of the robot.
            - Link frames are indicated by circles
            - ETS transforms are indicated by rounded boxes

        The edges are:
            - an arrow if `jtype` is False or the joint is fixed
            - an arrow with a round head if `jtype` is True and the joint is
              revolute
            - an arrow with a box head if `jtype` is True and the joint is
              prismatic

        Edge labels or nodes in blue have a fixed transformation to the
        preceding link.

        Parameters
        ----------
        etsbox
            Put the link ETS in a box, otherwise an edge label
        jtype
            Arrowhead to node indicates revolute or prismatic type
        static
            Show static joints in blue and bold

        Examples
        --------
        >>> import roboticstoolbox as rtb
        >>> panda = rtb.models.URDF.Panda()
        >>> panda.showgraph()

        .. image:: ../figs/panda-graph.svg
            :width: 600

        See Also
        --------
        :func:`dotfile`

        """

        # Lazy import
        import tempfile
        import subprocess
        import webbrowser

        # create the temporary dotfile
        dotfile = tempfile.TemporaryFile(mode="w")
        self.dotfile(dotfile, **kwargs)

        # rewind the dot file, create PDF file in the filesystem, run dot
        dotfile.seek(0)
        pdffile = tempfile.NamedTemporaryFile(suffix=".pdf", delete=False)
        subprocess.run("dot -Tpdf", shell=True, stdin=dotfile, stdout=pdffile)

        # open the PDF file in browser (hopefully portable), then cleanup
        webbrowser.open(f"file://{pdffile.name}")

    def dotfile(
        self,
        filename: Union[str, IO[str]],
        etsbox: bool = False,
        ets: L["full", "brief"] = "full",
        jtype: bool = False,
        static: bool = True,
    ):
        """
        Write a link transform graph as a GraphViz dot file

        The file can be processed using dot:
            % dot -Tpng -o out.png dotfile.dot

        The nodes are:
            - Base is shown as a grey square.  This is the world frame origin,
              but can be changed using the ``base`` attribute of the robot.
            - Link frames are indicated by circles
            - ETS transforms are indicated by rounded boxes

        The edges are:
            - an arrow if `jtype` is False or the joint is fixed
            - an arrow with a round head if `jtype` is True and the joint is
              revolute
            - an arrow with a box head if `jtype` is True and the joint is
              prismatic

        Edge labels or nodes in blue have a fixed transformation to the
        preceding link.

        Note
        ----
        If ``filename`` is a file object then the file will *not*
            be closed after the GraphViz model is written.

        Parameters
        ----------
        file
            Name of file to write to
        etsbox
            Put the link ETS in a box, otherwise an edge label
        ets
            Display the full ets with "full" or a brief version with "brief"
        jtype
            Arrowhead to node indicates revolute or prismatic type
        static
            Show static joints in blue and bold

        See Also
        --------
        :func:`showgraph`

        """

        if isinstance(filename, str):
            file = open(filename, "w")
        else:
            file = filename

        header = r"""digraph G {
graph [rankdir=LR];
"""

        def draw_edge(link, etsbox, jtype, static):
            # draw the edge
            if jtype:
                if link.isprismatic:
                    edge_options = 'arrowhead="box", arrowtail="inv", dir="both"'
                elif link.isrevolute:
                    edge_options = 'arrowhead="dot", arrowtail="inv", dir="both"'
                else:
                    edge_options = 'arrowhead="normal"'
            else:
                edge_options = 'arrowhead="normal"'

            if link.parent is None:
                parent = "BASE"
            else:
                parent = link.parent.name

            if etsbox:
                # put the ets fragment in a box
                if not link.isjoint and static:
                    node_options = ', fontcolor="blue"'
                else:
                    node_options = ""
                file.write(
                    "  {}_ets [shape=box, style=rounded, "
                    'label="{}"{}];\n'.format(
                        link.name, link.ets.__str__(q=f"q{link.jindex}"), node_options
                    )
                )
                file.write("  {} -> {}_ets;\n".format(parent, link.name))
                file.write(
                    "  {}_ets -> {} [{}];\n".format(link.name, link.name, edge_options)
                )
            else:
                # put the ets fragment as an edge label
                if not link.isjoint and static:
                    edge_options += 'fontcolor="blue"'
                if ets == "full":
                    estr = link.ets.__str__(q=f"q{link.jindex}")
                elif ets == "brief":
                    if link.jindex is None:
                        estr = ""
                    else:
                        estr = f"...q{link.jindex}"
                else:
                    return
                file.write(
                    '  {} -> {} [label="{}", {}];\n'.format(
                        parent,
                        link.name,
                        estr,
                        edge_options,
                    )
                )

        file.write(header)

        # add the base link
        file.write("  BASE [shape=square, style=filled, fillcolor=gray]\n")

        # add the links
        for link in self:
            # draw the link frame node (circle) or ee node (doublecircle)
            if link in self.ee_links:
                # end-effector
                node_options = 'shape="doublecircle", color="blue", fontcolor="blue"'
            else:
                node_options = 'shape="circle"'

            file.write("  {} [{}];\n".format(link.name, node_options))

            draw_edge(link, etsbox, jtype, static)

        for gripper in self.grippers:
            for link in gripper.links:
                file.write("  {} [shape=cds];\n".format(link.name))
                draw_edge(link, etsbox, jtype, static)

        file.write("}\n")

        if isinstance(filename, str):
            file.close()  # noqa

    # --------------------------------------------------------------------- #
    # --------- Kinematic Methods ----------------------------------------- #
    # --------------------------------------------------------------------- #

    @property
    def reach(self) -> float:
        r"""
        Reach of the robot

        A conservative estimate of the reach of the robot. It is computed as
        the sum of the translational ETs that define the link transform.

        Note
        ----
        Computed on the first access. If kinematic parameters
        subsequently change this will not be reflected.

        Returns
        -------
        reach
            Maximum reach of the robot

        Notes
        -----
        - Probably an overestimate of reach
        - Used by numerical inverse kinematics to scale translational
          error.
        - For a prismatic joint, uses ``qlim`` if it is set

        """

        # TODO
        # This should be a start, end method and compute the reach based on the
        # given ets. Then use an lru_cache to speed up return

        if self._reach is None:
            d_all = []
            for link in self.ee_links:
                d = 0
                while True:
                    for et in link.ets:
                        if et.istranslation:
                            if et.isjoint:
                                # the length of a prismatic joint depends on the
                                # joint limits.  They might be set in the ET
                                # or in the Link depending on how the robot
                                # was constructed
                                if link.qlim is not None:
                                    d += max(link.qlim)
                                elif et.qlim is not None:
                                    d += max(et.qlim)
                            else:
                                d += abs(et.eta)
                    link = link.parent
                    if link is None or isinstance(link, str):
                        d_all.append(d)
                        break

            self._reach = max(d_all)
        return self._reach

    def fkine_all(self, q: ArrayLike) -> SE3:
        """
        Compute the pose of every link frame

        ``T = robot.fkine_all(q)`` is  an SE3 instance with ``robot.nlinks +
        1`` values:

        - ``T[0]`` is the base transform
        - ``T[i]`` is the pose of link whose ``number`` is ``i``

        Parameters
        ----------
        q
            The joint configuration

        Returns
        -------
        fkine_all
            Pose of all links

        References
        ----------
        - J. Haviland, and P. Corke. "Manipulator Differential Kinematics Part I:
          Kinematics, Velocity, and Applications." arXiv preprint arXiv:2207.01796 (2022).

        """
        q = getvector(q)

        Tbase = SE3(self.base)  # add base, also sets the type

        linkframes = Tbase.__class__.Alloc(self.nlinks + 1)
        linkframes[0] = Tbase

        def recurse(Tall, Tparent, q, link):
            # if joint??
            T = Tparent
            while True:
                T *= SE3(link.A(q[link.jindex]))

                Tall[link.number] = T

                if link.nchildren == 0:
                    # no children
                    return
                elif link.nchildren == 1:
                    # one child
                    if link in self.ee_links:
                        # this link is an end-effector, go no further
                        return
                    link = link.children[0]
                    continue
                else:
                    # multiple children
                    for child in link.children:
                        recurse(Tall, T, q, child)
                    return

        recurse(linkframes, Tbase, q, self.links[0])

        return linkframes

    @overload
    def manipulability(
        self,
        q: ArrayLike = ...,
        J: None = None,
        end: Union[str, Link, Gripper, None] = None,
        start: Union[str, Link, Gripper, None] = None,
        method: L["yoshikawa", "asada", "minsingular", "invcondition"] = "yoshikawa",
        axes: Union[L["all", "trans", "rot"], List[bool]] = "all",
        **kwargs,
    ) -> Union[float, NDArray]:
        ...

    @overload
    def manipulability(
        self,
        q: None = None,
        J: NDArray = ...,
        end: Union[str, Link, Gripper, None] = None,
        start: Union[str, Link, Gripper, None] = None,
        method: L["yoshikawa", "asada", "minsingular", "invcondition"] = "yoshikawa",
        axes: Union[L["all", "trans", "rot"], List[bool]] = "all",
        **kwargs,
    ) -> Union[float, NDArray]:
        ...

    def manipulability(
        self,
        q=None,
        J=None,
        end: Union[str, Link, Gripper, None] = None,
        start: Union[str, Link, Gripper, None] = None,
        method: L["yoshikawa", "asada", "minsingular", "invcondition"] = "yoshikawa",
        axes: Union[L["all", "trans", "rot"], List[bool]] = "all",
        **kwargs,
    ):
        """
        Manipulability measure

        ``manipulability(q)`` is the scalar manipulability index
        for the robot at the joint configuration ``q``.  It indicates
        dexterity, that is, how well conditioned the robot is for motion
        with respect to the 6 degrees of Cartesian motion.  The values is
        zero if the robot is at a singularity.

        Parameters
        ----------
        q
            Joint coordinates, one of J or q required
        J
            Jacobian in base frame if already computed, one of J or
            q required
        method
            method to use, "yoshikawa" (default), "invcondition",
            "minsingular"  or "asada"
        axes
            Task space axes to consider: "all" [default],
            "trans", or "rot"

        Returns
        -------
        manipulability

        Synopsis
        --------

        Various measures are supported:

        | Measure           |       Description                               |
        |-------------------|-------------------------------------------------|
        | ``"yoshikawa"``   | Volume of the velocity ellipsoid, *distance*    |
        |                   | from singularity [Yoshikawa85]_                 |
        | ``"invcondition"``| Inverse condition number of Jacobian, isotropy  |
        |                   | of the velocity ellipsoid [Klein87]_            |
        | ``"minsingular"`` | Minimum singular value of the Jacobian,         |
        |                   | *distance*  from singularity [Klein87]_         |
        | ``"asada"``       | Isotropy of the task-space acceleration         |
        |                   | ellipsoid which is a function of the Cartesian  |
        |                   | inertia matrix which depends on the inertial    |
        |                   | parameters [Asada83]_                           |

        **Trajectory operation**:

        If ``q`` is a matrix (m,n) then the result (m,) is a vector of
        manipulability indices for each joint configuration specified by a row
        of ``q``.

        Notes
        -----
        - Invokes the ``jacob0`` method of the robot if ``J`` is not passed
        - The "all" option includes rotational and translational
            dexterity, but this involves adding different units. It can be
            more useful to look at the translational and rotational
            manipulability separately.
        - Examples in the RVC book (1st edition) can be replicated by
            using the "all" option
        - Asada's measure requires inertial a robot model with inertial
            parameters.

        References
        ----------
        .. [Yoshikawa85] Manipulability of Robotic Mechanisms. Yoshikawa T.,
                The International Journal of Robotics Research.
                1985;4(2):3-9. doi:10.1177/027836498500400201
        .. [Asada83] A geometrical representation of manipulator dynamics and
                its application to arm design, H. Asada,
                Journal of Dynamic Systems, Measurement, and Control,
                vol. 105, p. 131, 1983.
        .. [Klein87] Dexterity Measures for the Design and Control of
                Kinematically Redundant Manipulators. Klein CA, Blaho BE.
                The International Journal of Robotics Research.
                1987;6(2):72-83. doi:10.1177/027836498700600206
        - Robotics, Vision & Control, Chap 8, P. Corke, Springer 2011.


        .. versionchanged:: 1.0.3
            Removed 'both' option for axes, added a custom list option.

        """

        ets = self.ets(end, start)

        axes_list: List[bool] = []

        if isinstance(axes, list):
            axes_list = axes
        elif axes == "all":
            axes_list = [True, True, True, True, True, True]
        elif axes.startswith("trans"):
            axes_list = [True, True, True, False, False, False]
        elif axes.startswith("rot"):
            axes_list = [False, False, False, True, True, True]
        else:
            raise ValueError("axes must be all, trans, rot or both")

        def yoshikawa(robot, J, q, axes_list):
            J = J[axes_list, :]
            if J.shape[0] == J.shape[1]:
                # simplified case for square matrix
                return abs(np.linalg.det(J))
            else:
                m2 = np.linalg.det(J @ J.T)
                return np.sqrt(abs(m2))

        def condition(robot, J, q, axes_list):
            J = J[axes_list, :]

            # return 1/cond(J)
            return 1 / np.linalg.cond(J)

        def minsingular(robot, J, q, axes_list):
            J = J[axes_list, :]
            s = np.linalg.svd(J, compute_uv=False)

            # return last/smallest singular value of J
            return s[-1]

        def asada(robot, J, q, axes_list):
            # dof = np.sum(axes_list)
            if np.linalg.matrix_rank(J) < 6:
                return 0
            Ji = np.linalg.pinv(J)
            Mx = Ji.T @ robot.inertia(q) @ Ji
            d = np.where(axes_list)[0]
            Mx = Mx[d]
            Mx = Mx[:, d.tolist()]
            e, _ = np.linalg.eig(Mx)
            return np.min(e) / np.max(e)

        # choose the handler function
        if method.lower().startswith("yoshi"):
            mfunc = yoshikawa
        elif method.lower().startswith("invc"):
            mfunc = condition
        elif method.lower().startswith("mins"):
            mfunc = minsingular
        elif method.lower().startswith("asa"):
            mfunc = asada
        else:
            raise ValueError("Invalid method chosen")

        # Calculate manipulability based on supplied Jacobian
        if J is not None:
            w = [mfunc(self, J, q, axes_list)]

        # Otherwise use the q vector/matrix
        else:
            q = np.array(getmatrix(q, (None, self.n)))
            w = np.zeros(q.shape[0])

            for k, qk in enumerate(q):
                Jk = ets.jacob0(qk)
                w[k] = mfunc(self, Jk, qk, axes_list)

        if len(w) == 1:
            return w[0]
        else:
            return w

    def jtraj(
        self,
        T1: Union[NDArray, SE3],
        T2: Union[NDArray, SE3],
        t: Union[NDArray, int],
        **kwargs,
    ):
        """
        Joint-space trajectory between SE(3) poses

        The initial and final poses are mapped to joint space using inverse
        kinematics:

        - if the object has an analytic solution ``ikine_a`` that will be used,
        - otherwise the general numerical algorithm ``ikine_lm`` will be used.

        ``traj = obot.jtraj(T1, T2, t)`` is a trajectory object whose
        attribute ``traj.q`` is a row-wise joint-space trajectory.

        Parameters
        ----------
        T1
            initial end-effector pose
        T2
            final end-effector pose
        t
            time vector or number of steps
        kwargs
            arguments passed to the IK solver

        Returns
        -------
        trajectory

        """

        if hasattr(self, "ikine_a"):
            ik = self.ikine_a  # type: ignore
        else:
            ik = self.ikine_LM

        q1 = ik(T1, **kwargs)
        q2 = ik(T2, **kwargs)

        return rtb.jtraj(q1.q, q2.q, t)

    @overload
    def jacob0_dot(
        self,
        q: ArrayLike,
        qd: ArrayLike,
        J0: None = None,
        representation: Union[L["rpy/xyz", "rpy/zyx", "eul", "exp"], None] = None,
    ) -> NDArray:
        ...

    @overload
    def jacob0_dot(
        self,
        q: None,
        qd: ArrayLike,
        J0: NDArray = ...,
        representation: Union[L["rpy/xyz", "rpy/zyx", "eul", "exp"], None] = None,
    ) -> NDArray:
        ...

    def jacob0_dot(
        self,
        q,
        qd: ArrayLike,
        J0=None,
        representation: Union[L["rpy/xyz", "rpy/zyx", "eul", "exp"], None] = None,
    ):
        r"""
        Derivative of Jacobian

        ``robot.jacob_dot(q, qd)`` computes the rate of change of the
        Jacobian elements

        .. math::

            \dmat{J} = \frac{d \mat{J}}{d \vec{q}} \frac{d \vec{q}}{dt}

        where the first term is the rank-3 Hessian.

        Parameters
        ----------
        q
        The joint configuration of the robot
        qd
            The joint velocity of the robot
        J0
            Jacobian in {0} frame
        representation
            angular representation

        Returns
        -------
        jdot
            The derivative of the manipulator Jacobian

        Synopsis
        --------

        If ``J0`` is already calculated for the joint
        coordinates ``q`` it can be passed in to to save computation time.

        It is computed as the mode-3 product of the Hessian tensor and the
        velocity vector.

        The derivative of an analytical Jacobian can be obtained by setting
        ``representation`` as

        |``representation``   |       Rotational representation     |
        |---------------------|-------------------------------------|
        |``'rpy/xyz'``        |   RPY angular rates in XYZ order    |
        |``'rpy/zyx'``        |   RPY angular rates in XYZ order    |
        |``'eul'``            |   Euler angular rates in ZYZ order  |
        |``'exp'``            |   exponential coordinate rates      |


        References
        ----------
        - Kinematic Derivatives using the Elementary Transform
            Sequence, J. Haviland and P. Corke

        See Also
        --------
        :func:`jacob0`
        :func:`hessian0`

        """

        qd = np.array(qd)

        if representation is None:

            if J0 is None:
                J0 = self.jacob0(q)
            H = self.hessian0(q, J0=J0)

        else:
            # # determine analytic rotation
            # T = self.fkine(q).A
            # gamma = smb.r2x(smb.t2r(T), representation=representation)

            # # get transformation angular velocity to analytic velocity
            # Ai = smb.rotvelxform(
            #     gamma, representation=representation, inverse=True, full=True
            # )

            # # get analytic rate from joint rates
            # omega = J0[3:, :] @ qd
            # gamma_dot = Ai[3:, 3:] @ omega
            # Ai_dot = smb.rotvelxform_inv_dot(gamma, gamma_dot, full=True)
            # Ai_dot = sp.linalg.block_diag(np.zeros((3, 3)), Ai_dot)

            # Jd = Ai_dot @ J0 + Ai @ Jd

            # not actually sure this can be written in closed form

            H = smb.numhess(
                lambda q: self.jacob0_analytical(q, representation=representation), q
            )

            # Jd = Ai @ Jd

            # return Jd

        return np.tensordot(H, qd, (0, 0))

    @overload
    def jacobm(
        self,
        q: ArrayLike = ...,
        J: None = None,
        H: None = None,
        end: Union[str, Link, Gripper, None] = None,
        start: Union[str, Link, Gripper, None] = None,
        axes: Union[L["all", "trans", "rot"], List[bool]] = "all",
    ) -> NDArray:
        ...

    @overload
    def jacobm(
        self,
        q: None = None,
        J: NDArray = ...,
        H: NDArray = ...,
        end: Union[str, Link, Gripper, None] = None,
        start: Union[str, Link, Gripper, None] = None,
        axes: Union[L["all", "trans", "rot"], List[bool]] = "all",
    ) -> NDArray:
        ...

    def jacobm(
        self,
        q=None,
        J=None,
        H=None,
        end: Union[str, Link, Gripper, None] = None,
        start: Union[str, Link, Gripper, None] = None,
        axes: Union[L["all", "trans", "rot"], List[bool]] = "all",
    ) -> NDArray:
        r"""
        The manipulability Jacobian

        This measure relates the rate of change of the manipulability to the
        joint velocities of the robot. One of J or q is required. Supply J
        and H if already calculated to save computation time

        Parameters
        ----------
        q
            The joint angles/configuration of the robot (Optional,
            if not supplied will use the stored q values).
        J
            The manipulator Jacobian in any frame
        H
            The manipulator Hessian in any frame
        end
            the final link or Gripper which the Hessian represents
        start
            the first link which the Hessian represents

        Returns
        -------
        jacobm
            The manipulability Jacobian

        Synopsis
        --------
        Yoshikawa's manipulability measure

        .. math::

            m(\vec{q}) = \sqrt{\mat{J}(\vec{q}) \mat{J}(\vec{q})^T}

        This method returns its Jacobian with respect to configuration

        .. math::

            \frac{\partial m(\vec{q})}{\partial \vec{q}}

        References
        ----------
        - J. Haviland, and P. Corke. "Manipulator Differential Kinematics Part I:
          Kinematics, Velocity, and Applications." arXiv preprint arXiv:2207.01796 (2022).

        """

        end, start, _ = self._get_limit_links(end, start)

        if not isinstance(axes, list):
            if axes == "all":
                axes = [True, True, True, True, True, True]
            elif axes.startswith("trans"):
                axes = [True, True, True, False, False, False]
            elif axes.startswith("rot"):
                axes = [False, False, False, True, True, True]
            else:
                raise ValueError("axes must be all, trans or rot")

        if J is None:
            if q is None:
                q = np.copy(self.q)
            else:
                q = getvector(q, self.n)

            J = self.jacob0(q, start=start, end=end)
        else:
            verifymatrix(J, (6, self.n))

        n = J.shape[1]

        if H is None:
            H = self.hessian0(J0=J, start=start, end=end)
        else:
            verifymatrix(H, (6, self.n, self.n))

        manipulability = self.manipulability(q, J=J, start=start, end=end, axes=axes)  # type: ignore

        J = J[axes, :]  # type: ignore
        H = H[:, axes, :]  # type: ignore

        b = np.linalg.inv(J @ np.transpose(J))
        Jm = np.zeros((n, 1))

        for i in range(n):
            c = J @ np.transpose(H[i, :, :])
            Jm[i, 0] = manipulability * np.transpose(c.flatten("F")) @ b.flatten("F")

        return Jm

    # --------------------------------------------------------------------- #
    # --------- Collision Methods ----------------------------------------- #
    # --------------------------------------------------------------------- #

    def closest_point(
        self, q: ArrayLike, shape: Shape, inf_dist: float = 1.0, skip: bool = False
    ) -> Tuple[Union[int, None], Union[NDArray, None], Union[NDArray, None],]:
        """
        Find the closest point between robot and shape

        ``closest_point(shape, inf_dist)`` returns the minimum euclidean
        distance between this robot and shape, provided it is less than
        inf_dist. It will also return the points on self and shape in the
        world frame which connect the line of length distance between the
        shapes. If the distance is negative then the shapes are collided.

        Attributes
        ----------
        shape
            The shape to compare distance to
        inf_dist
            The minimum distance within which to consider
            the shape
        skip
            Skip setting all shape transforms based on q, use this
            option if using this method in conjuction with Swift to save time

        Returns
        -------
        d
            distance between the robot and shape
        p1
            [x, y, z] point on the robot (in the world frame)
        p2
            [x, y, z] point on the shape (in the world frame)

        """

        if not skip:
            self._update_link_tf(q)
            self._propogate_scene_tree()
            shape._propogate_scene_tree()

        d = 10000
        p1 = None
        p2 = None

        for link in self.links:
            td, tp1, tp2 = link.closest_point(shape, inf_dist, skip=True)

            if td is not None and td < d:
                d = td
                p1 = tp1
                p2 = tp2

        if d == 10000:
            d = None

        return d, p1, p2

    def iscollided(self, q, shape: Shape, skip: bool = False) -> bool:
        """
        Check if the robot is in collision with a shape

        ``iscollided(shape)`` checks if this robot and shape have collided

        Attributes
        ----------
        shape
            The shape to compare distance to
        skip
            Skip setting all shape transforms based on q, use this
            option if using this method in conjuction with Swift to save time

        Returns
        -------
        iscollided
            True if shapes have collided

        """

        if not skip:
            self._update_link_tf(q)
            self._propogate_scene_tree()
            shape._propogate_scene_tree()

        for link in self.links:
            if link.iscollided(shape, skip=True):
                return True

        if isinstance(self, rtb.ERobot):
            for gripper in self.grippers:
                for link in gripper.links:
                    if link.iscollided(shape, skip=True):
                        return True

        return False

    def collided(self, q, shape: Shape, skip: bool = False) -> bool:
        """
        Check if the robot is in collision with a shape

        ``collided(shape)`` checks if this robot and shape have collided

        Attributes
        ----------
        shape
            The shape to compare distance to
        skip
            Skip setting all shape transforms based on q, use this
            option if using this method in conjuction with Swift to save time

        Returns
        -------
        collided
            True if shapes have collided

        """

        warn("method collided is deprecated, use iscollided instead", FutureWarning)
        return self.iscollided(q, shape, skip=skip)

    # --------------------------------------------------------------------- #
    # --------- Constraint Methods ---------------------------------------- #
    # --------------------------------------------------------------------- #

    def joint_velocity_damper(
        self,
        ps: float = 0.05,
        pi: float = 0.1,
        n: Union[int, None] = None,
        gain: float = 1.0,
    ) -> Tuple[NDArray, NDArray]:
        """
        Compute the joint velocity damper for QP motion control

        Formulates an inequality contraint which, when optimised for will
        make it impossible for the robot to run into joint limits. Requires
        the joint limits of the robot to be specified. See examples/mmc.py
        for use case

        Attributes
        ----------
        ps
            The minimum angle (in radians) in which the joint is
            allowed to approach to its limit
        pi
            The influence angle (in radians) in which the velocity
            damper becomes active
        n
            The number of joints to consider. Defaults to all joints
        gain
            The gain for the velocity damper

        Returns
        -------
        Ain
            A (6,) vector inequality contraint for an optisator
        Bin
            b (6,) vector inequality contraint for an optisator

        """

        if n is None:
            n = self.n

        Ain = np.zeros((n, n))
        Bin = np.zeros(n)

        for i in range(n):
            if self.q[i] - self.qlim[0, i] <= pi:
                Bin[i] = -gain * (((self.qlim[0, i] - self.q[i]) + ps) / (pi - ps))
                Ain[i, i] = -1
            if self.qlim[1, i] - self.q[i] <= pi:
                Bin[i] = gain * ((self.qlim[1, i] - self.q[i]) - ps) / (pi - ps)
                Ain[i, i] = 1

        return Ain, Bin

    def link_collision_damper(
        self,
        shape: CollisionShape,
        q: ArrayLike,
        di: float = 0.3,
        ds: float = 0.05,
        xi: float = 1.0,
        end: Union[Link, None] = None,
        start: Union[Link, None] = None,
        collision_list: Union[List[Shape], None] = None,
    ):
        """
        Compute a collision constrain for QP motion control

        Formulates an inequality contraint which, when optimised for will
        make it impossible for the robot to run into a collision. Requires
        See examples/neo.py for use case

        Attributes
        ----------
        ds
            The minimum distance in which a joint is allowed to
            approach the collision object shape
        di
            The influence distance in which the velocity
            damper becomes active
        xi
            The gain for the velocity damper
        end
            The end link of the robot to consider
        start
            The start link of the robot to consider
        collision_list
            A list of shapes to consider for collision

        Returns
        -------
        Ain
            A (6,) vector inequality contraint for an optisator
        Bin
            b (6,) vector inequality contraint for an optisator

        """

        end, start, _ = self._get_limit_links(start=start, end=end)

        links, n, _ = self.get_path(start=start, end=end)

        q = np.array(q)
        j = 0
        Ain = None
        bin = None

        def indiv_calculation(link: Link, link_col: CollisionShape, q: NDArray):
            d, wTlp, wTcp = link_col.closest_point(shape, di)

            if d is not None and wTlp is not None and wTcp is not None:
                lpTcp = -wTlp + wTcp

                norm = lpTcp / d
                norm_h = np.expand_dims(np.concatenate((norm, [0.0, 0.0, 0.0])), axis=0)  # type: ignore

                # tool = (self.fkine(q, end=link).inv() * SE3(wTlp)).A[:3, 3]

                # Je = self.jacob0(q, end=link, tool=tool)
                # Je[:3, :] = self._T[:3, :3] @ Je[:3, :]

                # n_dim = Je.shape[1]
                # dp = norm_h @ shape.v
                # l_Ain = zeros((1, self.n))

                Je = self.jacobe(q, start=start, end=link, tool=link_col.T)
                n_dim = Je.shape[1]
                dp = norm_h @ shape.v
                l_Ain = np.zeros((1, n))

                l_Ain[0, :n_dim] = 1 * norm_h @ Je
                l_bin = (xi * (d - ds) / (di - ds)) + dp
            else:
                l_Ain = None
                l_bin = None

            return l_Ain, l_bin

        for link in links:
            if link.isjoint:
                j += 1

            if collision_list is None:
                col_list = link.collision

                for c in col_list:
                    pass
            else:
                col_list = [collision_list[j - 1]]

            for link_col in col_list:
                l_Ain, l_bin = indiv_calculation(link, link_col, q)  # type: ignore

                if l_Ain is not None and l_bin is not None:
                    if Ain is None:
                        Ain = l_Ain
                    else:
                        Ain = np.concatenate((Ain, l_Ain))

                    if bin is None:
                        bin = np.array(l_bin)
                    else:
                        bin = np.concatenate((bin, l_bin))

        return Ain, bin

    def vision_collision_damper(
        self,
        shape: CollisionShape,
        camera: Union["Robot", SE3, None] = None,
        camera_n: int = 0,
        q=None,
        di=0.3,
        ds=0.05,
        xi=1.0,
        end=None,
        start=None,
        collision_list=None,
    ):
        """
        Compute a vision collision constrain for QP motion control

        Formulates an inequality contraint which, when optimised for will
        make it impossible for the robot to run into a line of sight.
        See examples/fetch_vision.py for use case

        Attributes
        ----------
        camera
            The camera link, either as a robotic link or SE3
            pose
        camera_n
            Degrees of freedom of the camera link
        ds
            The minimum distance in which a joint is allowed to
            approach the collision object shape
        di
            The influence distance in which the velocity
            damper becomes active
        xi
            The gain for the velocity damper
        end
            The end link of the robot to consider
        start
            The start link of the robot to consider
        collision_list
            A list of shapes to consider for collision

        Returns
        -------
        Ain
            A (6,) vector inequality contraint for an optisator
        Bin
            b (6,) vector inequality contraint for an optisator
        """

        end, start, _ = self._get_limit_links(start=start, end=end)

        links, n, _ = self.get_path(start=start, end=end)

        q = np.array(q)
        j = 0
        Ain = None
        bin = None

        def rotation_between_vectors(a, b):
            a = a / np.linalg.norm(a)
            b = b / np.linalg.norm(b)

            angle = np.arccos(np.dot(a, b))
            axis = np.cross(a, b)

            return SE3.AngleAxis(angle, axis)

        if isinstance(camera, rtb.BaseRobot):
            wTcp = camera.fkine(camera.q).A[:3, 3]
        elif isinstance(camera, SE3):
            wTcp = camera.t
        else:
            raise TypeError("Camera must be a robotic link or SE3 pose")

        wTtp = shape.T[:3, -1]

        # Create line of sight object
        los_mid = SE3((wTcp + wTtp) / 2)
        los_orientation = rotation_between_vectors(
            np.array([0.0, 0.0, 1.0]), wTcp - wTtp  # type: ignore
        )

        los = Cylinder(
            radius=0.001,
            length=np.linalg.norm(wTcp - wTtp),  # type: ignore
            base=(los_mid * los_orientation),
        )

        def indiv_calculation(link: Link, link_col: CollisionShape, q: NDArray):
            d, wTlp, wTvp = link_col.closest_point(los, di)

            if d is not None and wTlp is not None and wTvp is not None:
                lpTvp = -wTlp + wTvp

                norm = lpTvp / d
                norm_h = np.expand_dims(np.concatenate((norm, [0.0, 0.0, 0.0])), axis=0)  # type: ignore

                tool = SE3(
                    (np.linalg.inv(self.fkine(q, end=link).A) @ SE3(wTlp).A)[:3, 3]
                )

                Je = self.jacob0(q, end=link, tool=tool.A)
                Je[:3, :] = self._T[:3, :3] @ Je[:3, :]
                n_dim = Je.shape[1]

                if isinstance(camera, "Robot"):
                    Jv = camera.jacob0(camera.q)
                    Jv[:3, :] = self._T[:3, :3] @ Jv[:3, :]

                    Jv *= np.linalg.norm(wTvp - shape.T[:3, -1]) / los.length  # type: ignore

                    dpc = norm_h @ Jv
                    dpc = np.concatenate(
                        (
                            dpc[0, :-camera_n],
                            np.zeros(self.n - (camera.n - camera_n)),
                            dpc[0, -camera_n:],
                        )
                    )
                else:
                    dpc = np.zeros((1, self.n + camera_n))

                dpt = norm_h @ shape.v
                dpt *= np.linalg.norm(wTvp - wTcp) / los.length  # type: ignore

                l_Ain = np.zeros((1, self.n + camera_n))
                l_Ain[0, :n_dim] = norm_h @ Je
                l_Ain -= dpc
                l_bin = (xi * (d - ds) / (di - ds)) + dpt
            else:
                l_Ain = None
                l_bin = None

            return l_Ain, l_bin

        for link in links:
            if link.isjoint:
                j += 1

            if collision_list is None:
                col_list = link.collision
            else:
                col_list = collision_list[j - 1]

            for link_col in col_list:
                l_Ain, l_bin = indiv_calculation(link, link_col, q)

                if l_Ain is not None and l_bin is not None:
                    if Ain is None:
                        Ain = l_Ain
                    else:
                        Ain = np.concatenate((Ain, l_Ain))

                    if bin is None:
                        bin = np.array(l_bin)
                    else:
                        bin = np.concatenate((bin, l_bin))

        return Ain, bin

    # --------------------------------------------------------------------- #
    # --------- Dynamics Methods ------------------------------------------ #
    # --------------------------------------------------------------------- #

    def rne(
        self,
        q: NDArray,
        qd: NDArray,
        qdd: NDArray,
        symbolic: bool = False,
        gravity: Union[ArrayLike, None] = None,
    ):
        """
        Compute inverse dynamics via recursive Newton-Euler formulation

        ``rne_dh(q, qd, qdd)`` where the arguments have shape (n,) where n is
        the number of robot joints.  The result has shape (n,).

        ``rne_dh(q, qd, qdd)`` where the arguments have shape (m,n) where n
        is the number of robot joints and where m is the number of steps in
        the joint trajectory.  The result has shape (m,n).

        ``rne_dh(p)`` where the input is a 1D array ``p`` = [q, qd, qdd] with
        shape (3n,), and the result has shape (n,).

        ``rne_dh(p)`` where the input is a 2D array ``p`` = [q, qd, qdd] with
        shape (m,3n) and the result has shape (m,n).

        Parameters
        ----------
        q
            Joint coordinates
        qd
            Joint velocity
        qdd
            Joint acceleration
        symbolic
            If True, supports symbolic expressions
        gravity
            Gravitational acceleration, defaults to attribute
            of self

        Returns
        -------
        tau
            Joint force/torques

        Notes
        -----
        - This version supports symbolic model parameters
        - Verified against MATLAB code

        """

        n = self.n

        # allocate intermediate variables
        Xup = SE3.Alloc(n)
        Xtree = SE3.Alloc(n)

        v = SpatialVelocity.Alloc(n)
        a = SpatialAcceleration.Alloc(n)
        f = SpatialForce.Alloc(n)
        I = SpatialInertia.Alloc(n)  # noqa
        s = []  # joint motion subspace

        if symbolic:
            Q = np.empty((n,), dtype="O")  # joint torque/force
        else:
            Q = np.empty((n,))  # joint torque/force

        # TODO Should the dynamic parameters of static links preceding joint be
        # somehow merged with the joint?

        # A temp variable to handle static joints
        Ts = SE3()

        # A counter through joints
        j = 0

        # initialize intermediate variables
        for link in self.links:
            if link.isjoint:
                I[j] = SpatialInertia(m=link.m, r=link.r)
                if symbolic and link.Ts is None:
                    Xtree[j] = SE3(np.eye(4, dtype="O"), check=False)
                else:
                    Xtree[j] = Ts * SE3(link.Ts, check=False)

                if link.v is not None:
                    s.append(link.v.s)

                # Increment the joint counter
                j += 1

                # Reset the Ts tracker
                Ts = SE3()
            else:
                # TODO Keep track of inertia and transform???
                Ts *= SE3(link.Ts, check=False)

        if gravity is None:
            a_grav = -SpatialAcceleration(self.gravity)
        else:
            a_grav = -SpatialAcceleration(gravity)

        # forward recursion
        for j in range(0, n):
            vJ = SpatialVelocity(s[j] * qd[j])

            # transform from parent(j) to j
            Xup[j] = SE3(self.links[j].A(q[j])).inv()

            if self.links[j].parent is None:
                v[j] = vJ
                a[j] = Xup[j] * a_grav + SpatialAcceleration(s[j] * qdd[j])
            else:
                jp = self.links[j].parent.jindex  # type: ignore
                v[j] = Xup[j] * v[jp] + vJ
                a[j] = Xup[j] * a[jp] + SpatialAcceleration(s[j] * qdd[j]) + v[j] @ vJ

            f[j] = I[j] * a[j] + v[j] @ (I[j] * v[j])

        # backward recursion
        for j in reversed(range(0, n)):

            # next line could be dot(), but fails for symbolic arguments
            Q[j] = sum(f[j].A * s[j])

            if self.links[j].parent is not None:
                jp = self.links[j].parent.jindex  # type: ignore
                f[jp] = f[jp] + Xup[j] * f[j]

        return Q


# ============================================================================================= #
# ================= Robot2 Class ============================================================== #
# ============================================================================================= #


class Robot2(BaseRobot[Link2]):
    def __init__(self, arg, **kwargs):

        if isinstance(arg, ETS2):
            # we're passed an ETS string
            links = []
            # chop it up into segments, a link frame after every joint
            parent = None
            for j, ets_j in enumerate(arg.split()):
                elink = Link2(ETS2(ets_j), parent=parent, name=f"link{j:d}")
                parent = elink
                if (
                    elink.qlim is None
                    and elink.v is not None
                    and elink.v.qlim is not None
                ):
                    elink.qlim = elink.v.qlim
                links.append(elink)

        elif smb.islistof(arg, Link2):
            links = arg

        else:
            raise TypeError("constructor argument must be ETS2 or list of Link2")

        super().__init__(links, **kwargs)

        # Should just set it to None
        self.base = SE2()  # override superclass

    @property
    def base(self) -> SE2:
        """
        Get/set robot base transform (Robot superclass)

        ``robot.base`` is the robot base transform

        Returns
        -------
        base
            robot tool transform

        - ``robot.base = ...`` checks and sets the robot base transform

        Notes
        -----
        - The private attribute ``_base`` will be None in the case of
            no base transform, but this property will return ``SE3()`` which
            is an identity matrix.
        """
        if self._base is None:
            self._base = SE2()

        # return a copy, otherwise somebody with
        # reference to the base can change it
        return self._base.copy()

    @base.setter
    def base(self, T):
        if T is None:
            self._base = T
        elif isinstance(self, Robot2):
            # 2D robot
            if isinstance(T, SE2):
                self._base = T
            elif SE2.isvalid(T):
                self._tool = SE2(T, check=True)
        else:
            raise ValueError("base must be set to None (no tool) or SE2")

    def jacob0(self, q, start=None, end=None):
        return self.ets(start, end).jacob0(q)

    def jacobe(self, q, start=None, end=None):
        return self.ets(start, end).jacobe(q)

    def fkine(self, q, end=None, start=None):
        return self.ets(start, end).fkine(q)<|MERGE_RESOLUTION|>--- conflicted
+++ resolved
@@ -34,7 +34,6 @@
 )
 
 from ansitable import ANSITable, Column
-<<<<<<< HEAD
 from roboticstoolbox.backends.PyPlot import PyPlot
 from roboticstoolbox.backends.PyPlot.EllipsePlot import EllipsePlot
 from roboticstoolbox.robot.Dynamics import DynamicsMixin
@@ -45,27 +44,6 @@
 from functools import lru_cache
 from spatialgeometry import SceneNode
 from roboticstoolbox.robot.Link import BaseLink, Link
-=======
-from swift import Swift
-from spatialgeometry import Shape, CollisionShape, Cylinder, SceneNode
-
-from spatialmath import (
-    SE3,
-    SpatialAcceleration,
-    SpatialVelocity,
-    SpatialInertia,
-    SpatialForce,
-)
-import spatialmath.base as smb
-from spatialmath.base.argcheck import (
-    isvector,
-    getvector,
-    getmatrix,
-    getunit,
-    verifymatrix,
-)
->>>>>>> caacfaef
-
 from fknm import Robot_link_T
 import roboticstoolbox as rtb
 from roboticstoolbox.robot.RobotKinematics import RobotKinematicsMixin
@@ -105,12 +83,6 @@
 # ================= BaseRobot Class =========================================================== #
 # ============================================================================================= #
 
-<<<<<<< HEAD
-class Robot(SceneNode, ABC, DynamicsMixin):
-
-    _color = True
-=======
->>>>>>> caacfaef
 
 class BaseRobot(SceneNode, DynamicsMixin, ABC, Generic[LinkType]):
     def __init__(
